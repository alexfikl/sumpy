__copyright__ = "Copyright (C) 2013 Andreas Kloeckner"

__license__ = """
Permission is hereby granted, free of charge, to any person obtaining a copy
of this software and associated documentation files (the "Software"), to deal
in the Software without restriction, including without limitation the rights
to use, copy, modify, merge, publish, distribute, sublicense, and/or sell
copies of the Software, and to permit persons to whom the Software is
furnished to do so, subject to the following conditions:

The above copyright notice and this permission notice shall be included in
all copies or substantial portions of the Software.

THE SOFTWARE IS PROVIDED "AS IS", WITHOUT WARRANTY OF ANY KIND, EXPRESS OR
IMPLIED, INCLUDING BUT NOT LIMITED TO THE WARRANTIES OF MERCHANTABILITY,
FITNESS FOR A PARTICULAR PURPOSE AND NONINFRINGEMENT. IN NO EVENT SHALL THE
AUTHORS OR COPYRIGHT HOLDERS BE LIABLE FOR ANY CLAIM, DAMAGES OR OTHER
LIABILITY, WHETHER IN AN ACTION OF CONTRACT, TORT OR OTHERWISE, ARISING FROM,
OUT OF OR IN CONNECTION WITH THE SOFTWARE OR THE USE OR OTHER DEALINGS IN
THE SOFTWARE.
"""

from abc import ABC, abstractmethod

import numpy as np
import loopy as lp

from pytools import memoize_method
from sumpy.array_context import PyOpenCLArrayContext, make_loopy_program
from sumpy.tools import KernelCacheMixin, to_complex_dtype

import logging
logger = logging.getLogger(__name__)


__doc__ = """

Expansion-to-expansion
----------------------

.. autoclass:: E2EBase
.. autoclass:: E2EFromCSR
.. autoclass:: E2EFromParent
.. autoclass:: E2EFromChildren

"""


# {{{ E2EBase: base class

class E2EBase(KernelCacheMixin, ABC):
    def __init__(self, src_expansion, tgt_expansion, name=None):
        """
        :arg expansion: a subclass of :class:`sympy.expansion.ExpansionBase`
        :arg strength_usage: A list of integers indicating which expression
            uses which source strength indicator. This implicitly specifies the
            number of strength arrays that need to be passed.
            Default: all kernels use the same strength.
        """
        from sumpy.kernel import (
            TargetTransformationRemover, SourceTransformationRemover)
        txr = TargetTransformationRemover()
        sxr = SourceTransformationRemover()

        if src_expansion is tgt_expansion:
            tgt_expansion = src_expansion = (
                src_expansion.with_kernel(sxr(txr(src_expansion.kernel))))
        else:
            src_expansion = (
                src_expansion.with_kernel(sxr(txr(src_expansion.kernel))))
            tgt_expansion = (
                tgt_expansion.with_kernel(sxr(txr(tgt_expansion.kernel))))

<<<<<<< HEAD
=======
            from sumpy.kernel import (TargetTransformationRemover,
                    SourceTransformationRemover)
            src_expansion = src_expansion.with_kernel(
                    SourceTransformationRemover()(
                        TargetTransformationRemover()(src_expansion.kernel)))
            tgt_expansion = tgt_expansion.with_kernel(
                    SourceTransformationRemover()(
                        TargetTransformationRemover()(tgt_expansion.kernel)))

        self.context = ctx
>>>>>>> d8beb904
        self.src_expansion = src_expansion
        self.tgt_expansion = tgt_expansion
        self.name = name or self.default_name

        if src_expansion.dim != tgt_expansion.dim:
            raise ValueError("source and target expansions must have "
                    "same dimensionality")

        self.dim = src_expansion.dim

    @property
    @abstractmethod
    def default_name(self):
        pass

    @memoize_method
    def get_translation_loopy_insns(self):
        import sumpy.symbolic as sym
        dvec = sym.make_sym_vector("d", self.dim)

        src_coeff_exprs = [
            sym.Symbol(f"src_coeff{i}")
            for i in range(len(self.src_expansion))]
        src_rscale = sym.Symbol("src_rscale")

        tgt_rscale = sym.Symbol("tgt_rscale")

        from sumpy.assignment_collection import SymbolicAssignmentCollection
        sac = SymbolicAssignmentCollection()
        tgt_coeff_names = [
                sac.assign_unique(f"coeff{i}", coeff_i)
                for i, coeff_i in enumerate(
                    self.tgt_expansion.translate_from(
                        self.src_expansion, src_coeff_exprs, src_rscale,
                        dvec=dvec, tgt_rscale=tgt_rscale, sac=sac))]

        sac.run_global_cse()

        from sumpy.codegen import to_loopy_insns
        return to_loopy_insns(
                sac.assignments.items(),
                vector_names={"d"},
                pymbolic_expr_maps=[self.tgt_expansion.get_code_transformer()],
                retain_names=tgt_coeff_names,
                )

    def get_cache_key(self):
        return (type(self).__name__, self.src_expansion, self.tgt_expansion)

    @abstractmethod
    def get_kernel(self):
        pass

    def get_optimized_kernel(self):
        # FIXME
        knl = self.get_kernel()
        knl = lp.split_iname(knl, "itgt_box", 64, outer_tag="g.0", inner_tag="l.0")

        return knl

# }}}


# {{{ E2EFromCSR: translation from "compressed sparse row"-like source box lists

class E2EFromCSR(E2EBase):
    """Implements translation from a "compressed sparse row"-like source box
    list.
    """

    @property
    def default_name(self):
        return "e2e_from_csr"

    def get_translation_loopy_insns(self):
        import sumpy.symbolic as sym
        dvec = sym.make_sym_vector("d", self.dim)

        src_rscale = sym.Symbol("src_rscale")
        tgt_rscale = sym.Symbol("tgt_rscale")

        ncoeff_src = len(self.src_expansion)
        src_coeff_exprs = [sym.Symbol(f"src_coeff{i}") for i in range(ncoeff_src)]

        from sumpy.assignment_collection import SymbolicAssignmentCollection
        sac = SymbolicAssignmentCollection()
        tgt_coeff_names = [
                sac.assign_unique(f"coeff{i}", coeff_i)
                for i, coeff_i in enumerate(
                    self.tgt_expansion.translate_from(
                        self.src_expansion, src_coeff_exprs, src_rscale,
                        dvec, tgt_rscale, sac))]

        sac.run_global_cse()

        from sumpy.codegen import to_loopy_insns
        return to_loopy_insns(
                sac.assignments.items(),
                vector_names={"d"},
                pymbolic_expr_maps=[self.tgt_expansion.get_code_transformer()],
                retain_names=tgt_coeff_names,
                )

    def get_kernel(self):
        ncoeff_src = len(self.src_expansion)
        ncoeff_tgt = len(self.tgt_expansion)

        # To clarify terminology:
        #
        # isrc_box -> The index in a list of (in this case, source) boxes
        # src_ibox -> The (global) box number for the (in this case, source) box
        #
        # (same for itgt_box, tgt_ibox)

        from sumpy.tools import gather_loopy_arguments
        loopy_knl = make_loopy_program([
                "{[itgt_box]: 0<=itgt_box<ntgt_boxes}",
                "{[isrc_box]: isrc_start<=isrc_box<isrc_stop}",
                "{[idim]: 0<=idim<dim}",
                ],
                ["""
                for itgt_box
                    <> tgt_ibox = target_boxes[itgt_box]
                    <> tgt_center[idim] = centers[idim, tgt_ibox]
                    <> isrc_start = src_box_starts[itgt_box]
                    <> isrc_stop = src_box_starts[itgt_box+1]

                    for isrc_box
                        <> src_ibox = src_box_lists[isrc_box] \
                                {id=read_src_ibox}
                        <> src_center[idim] = centers[idim, src_ibox] {dup=idim}
                        <> d[idim] = tgt_center[idim] - src_center[idim] \
                            {dup=idim}
                        """] + ["""
                        <> src_coeff{coeffidx} = \
                            src_expansions[src_ibox - src_base_ibox, {coeffidx}] \
                            {{dep=read_src_ibox}}
                        """.format(coeffidx=i) for i in range(ncoeff_src)] + [
                        ] + self.get_translation_loopy_insns() + ["""
                    end

                    """] + [f"""
                    tgt_expansions[tgt_ibox - tgt_base_ibox, {coeffidx}] = \
                        simul_reduce(sum, isrc_box, coeff{coeffidx}) \
                            {{id_prefix=write_expn}}
                    """ for coeffidx in range(ncoeff_tgt)] + ["""
                end
                """],
                kernel_data=[
                    lp.GlobalArg("centers", None, shape="dim, aligned_nboxes"),
                    lp.ValueArg("src_rscale,tgt_rscale", None),
                    lp.GlobalArg("src_box_starts, src_box_lists",
                        None, shape=None, strides=(1,), offset=lp.auto),
                    lp.ValueArg("aligned_nboxes,tgt_base_ibox,src_base_ibox",
                        np.int32),
                    lp.ValueArg("nsrc_level_boxes,ntgt_level_boxes",
                        np.int32),
                    lp.GlobalArg("src_expansions", None,
                        shape=("nsrc_level_boxes", ncoeff_src), offset=lp.auto),
                    lp.GlobalArg("tgt_expansions", None,
                        shape=("ntgt_level_boxes", ncoeff_tgt), offset=lp.auto),
                    ...
                ] + gather_loopy_arguments([self.src_expansion,
                                            self.tgt_expansion]),
                name=self.name,
                assumptions="ntgt_boxes>=1",
                silenced_warnings="write_race(write_expn*)",
                fixed_parameters={"dim": self.dim},
                )

        for knl in [self.src_expansion.kernel, self.tgt_expansion.kernel]:
            loopy_knl = knl.prepare_loopy_kernel(loopy_knl)

        loopy_knl = lp.tag_inames(loopy_knl, "idim*:unr")
        loopy_knl = lp.set_options(loopy_knl,
                enforce_variable_access_ordered="no_check")

        return loopy_knl

    def get_optimized_kernel(self):
        # FIXME
        knl = self.get_kernel()
        knl = lp.split_iname(knl, "itgt_box", 64, outer_tag="g.0", inner_tag="l.0")

        return knl

    def __call__(self, actx: PyOpenCLArrayContext, **kwargs):
        """
        :arg src_expansions:
        :arg src_box_starts:
        :arg src_box_lists:
        :arg src_rscale:
        :arg tgt_rscale:
        :arg centers:
        """
        centers = kwargs.pop("centers")
        # "1" may be passed for rscale, which won't have its type
        # meaningfully inferred. Make the type of rscale explicit.
        src_rscale = centers.dtype.type(kwargs.pop("src_rscale"))
        tgt_rscale = centers.dtype.type(kwargs.pop("tgt_rscale"))

<<<<<<< HEAD
        knl = self.get_cached_optimized_kernel()
        result = actx.call_loopy(
            knl,
            centers=centers,
            src_rscale=src_rscale, tgt_rscale=tgt_rscale,
            **kwargs)

        return result["tgt_expansions"]
# }}}
=======
        knl = self.get_cached_kernel_executor()
>>>>>>> d8beb904


# {{{ M2LUsingTranslationClassesDependentData

class M2LUsingTranslationClassesDependentData(E2EFromCSR):
    """Implements translation from a "compressed sparse row"-like source box
    list using M2L translation classes dependent data
    """

    @property
    def default_name(self):
        return "m2l_using_translation_classes_dependent_data"

    def get_translation_loopy_insns(self, result_dtype):
        import sumpy.symbolic as sym
        dvec = sym.make_sym_vector("d", self.dim)

        src_rscale = sym.Symbol("src_rscale")
        tgt_rscale = sym.Symbol("tgt_rscale")

        m2l_translation = self.tgt_expansion.m2l_translation
        m2l_translation_classes_dependent_ndata = (
            m2l_translation.translation_classes_dependent_ndata(self.tgt_expansion,
                self.src_expansion))
        m2l_translation_classes_dependent_data = \
                [sym.Symbol(f"data{i}")
            for i in range(m2l_translation_classes_dependent_ndata)]

        ncoeff_src = len(self.src_expansion)

        src_coeff_exprs = [sym.Symbol(f"src_coeffs{i}") for i in range(ncoeff_src)]

        from sumpy.assignment_collection import SymbolicAssignmentCollection
        sac = SymbolicAssignmentCollection()
        tgt_coeff_names = [
                sac.assign_unique(f"tgt_coeff{i}", coeff_i)
                for i, coeff_i in enumerate(
                    self.tgt_expansion.translate_from(
                        self.src_expansion, src_coeff_exprs, src_rscale,
                        dvec, tgt_rscale, sac,
                        m2l_translation_classes_dependent_data=(
                            m2l_translation_classes_dependent_data)))]

        sac.run_global_cse()

        from sumpy.codegen import to_loopy_insns
        return to_loopy_insns(
                sac.assignments.items(),
                vector_names={"d", "src_coeffs", "data"},
                pymbolic_expr_maps=[self.tgt_expansion.get_code_transformer()],
                retain_names=tgt_coeff_names,
                complex_dtype=to_complex_dtype(result_dtype),
                )

    def get_inner_loopy_kernel(self, result_dtype):
        try:
            return self.tgt_expansion.loopy_translate_from(
                self.src_expansion)
        except NotImplementedError:
            pass

        m2l_translation = self.tgt_expansion.m2l_translation
        ndata = m2l_translation.translation_classes_dependent_ndata(
            self.tgt_expansion, self.src_expansion)
        if m2l_translation.use_preprocessing:
            ncoeff_src = m2l_translation.preprocess_multipole_nexprs(
                self.tgt_expansion, self.src_expansion)
            ncoeff_tgt = m2l_translation.postprocess_local_nexprs(
                self.tgt_expansion, self.src_expansion)
        else:
            ncoeff_src = len(self.src_expansion)
            ncoeff_tgt = len(self.tgt_expansion)

        import pymbolic as prim

        domains = []
        insns = self.get_translation_loopy_insns(result_dtype)
        tgt_coeffs = prim.var("tgt_coeffs")
        for i in range(ncoeff_tgt):
            expr = prim.var(f"tgt_coeff{i}")
            insn = lp.Assignment(assignee=tgt_coeffs[i],
                    expression=tgt_coeffs[i] + expr)
            insns.append(insn)

        return lp.make_function(domains, insns,
                        kernel_data=[
                            lp.GlobalArg("tgt_coeffs", shape=(ncoeff_tgt,),
                                is_output=True, is_input=True),
                            lp.GlobalArg("src_coeffs", shape=(ncoeff_src,)),
                            lp.GlobalArg("data", shape=(ndata,)),
                            lp.ValueArg("src_rscale"),
                            lp.ValueArg("tgt_rscale"),
                            ...],
                        name="e2e",
                        lang_version=lp.MOST_RECENT_LANGUAGE_VERSION,
                        )

    def get_kernel(self, result_dtype):
        m2l_translation = self.tgt_expansion.m2l_translation
        m2l_translation_classes_dependent_ndata = \
            m2l_translation.translation_classes_dependent_ndata(
                self.tgt_expansion, self.src_expansion)

        if m2l_translation.use_preprocessing:
            ncoeff_src = m2l_translation.preprocess_multipole_nexprs(
                self.tgt_expansion, self.src_expansion)
            ncoeff_tgt = m2l_translation.postprocess_local_nexprs(
                self.tgt_expansion, self.src_expansion)
        else:
            ncoeff_src = len(self.src_expansion)
            ncoeff_tgt = len(self.tgt_expansion)

        # To clarify terminology:
        #
        # isrc_box -> The index in a list of (in this case, source) boxes
        # src_ibox -> The (global) box number for the (in this case, source) box
        #
        # (same for itgt_box, tgt_ibox)

        translation_knl = self.get_inner_loopy_kernel(result_dtype)

        from sumpy.tools import gather_loopy_arguments
        loopy_knl = make_loopy_program([
                "{[itgt_box]: 0<=itgt_box<ntgt_boxes}",
                "{[isrc_box]: isrc_start<=isrc_box<isrc_stop}",
                "{[icoeff_tgt]: 0<=icoeff_tgt<ncoeff_tgt}",
                "{[icoeff_src]: 0<=icoeff_src<ncoeff_src}",
                "{[idep]: 0<=idep<m2l_translation_classes_dependent_ndata}",
                ],
                ["""
                for itgt_box
                    <> tgt_ibox = target_boxes[itgt_box]
                    <> isrc_start = src_box_starts[itgt_box]
                    <> isrc_stop = src_box_starts[itgt_box+1]
                    for icoeff_tgt
                        <> tgt_expansion[icoeff_tgt] = 0 \
                            {id=init_coeffs, dup=icoeff_tgt}
                    end
                    for isrc_box
                        <> src_ibox = src_box_lists[isrc_box] \
                                {id=read_src_ibox}
                        <> translation_class = \
                                m2l_translation_classes_lists[isrc_box]
                        <> translation_class_rel = \
                                translation_class - translation_classes_level_start \
                                {id=translation_offset}
                        [icoeff_tgt]: tgt_expansion[icoeff_tgt] = e2e(
                            [icoeff_tgt]: tgt_expansion[icoeff_tgt],
                            [icoeff_src]: src_expansions[src_ibox - src_base_ibox,
                                icoeff_src],
                            [idep]: m2l_translation_classes_dependent_data[
                                translation_class_rel, idep],
                            src_rscale,
                            tgt_rscale,
                            )  {dep=init_coeffs,id=update_coeffs}
                    end
                    tgt_expansions[tgt_ibox - tgt_base_ibox, icoeff_tgt] = \
                            tgt_expansion[icoeff_tgt] \
                            {dep=update_coeffs, dup=icoeff_tgt,id=write_e2e}
                end
                """],
                kernel_data=[
                    lp.GlobalArg("centers", None, shape="dim, aligned_nboxes"),
                    lp.ValueArg("src_rscale,tgt_rscale", None),
                    lp.GlobalArg("src_box_starts, src_box_lists",
                        None, shape=None, strides=(1,), offset=lp.auto),
                    lp.ValueArg("aligned_nboxes,tgt_base_ibox,src_base_ibox",
                        np.int32),
                    lp.ValueArg("nsrc_level_boxes,ntgt_level_boxes",
                        np.int32),
                    lp.GlobalArg("src_expansions", None,
                        shape=("nsrc_level_boxes", ncoeff_src), offset=lp.auto),
                    lp.GlobalArg("tgt_expansions", None,
                        shape=("ntgt_level_boxes", ncoeff_tgt),
                        offset=lp.auto),
                    lp.ValueArg("translation_classes_level_start",
                        np.int32),
                    lp.GlobalArg("m2l_translation_classes_dependent_data", None,
                        shape=("ntranslation_classes",
                            m2l_translation_classes_dependent_ndata),
                        offset=lp.auto),
                    lp.GlobalArg("m2l_translation_classes_lists", np.int32,
                        shape=("ntranslation_classes_lists"), strides=(1,),
                        offset=lp.auto),
                    lp.ValueArg("ntranslation_classes, ntranslation_classes_lists",
                        np.int32),
                    ...
                ] + gather_loopy_arguments([self.src_expansion,
                                            self.tgt_expansion]),
                name=self.name,
                assumptions="ntgt_boxes>=1",
                fixed_parameters={
                        "dim": self.dim,
                        "m2l_translation_classes_dependent_ndata": (
                            m2l_translation_classes_dependent_ndata),
                        "ncoeff_tgt": ncoeff_tgt,
                        "ncoeff_src": ncoeff_src},
                silenced_warnings="write_race(write_e2e*)",
                )

        loopy_knl = lp.merge([translation_knl, loopy_knl])
        loopy_knl = lp.inline_callable_kernel(loopy_knl, "e2e")
        loopy_knl = lp.add_dependency(
                loopy_knl, "id:e2e_insn*", "read_src_ibox")
        loopy_knl = lp.add_dependency(
                loopy_knl, "id:e2e_insn*", "translation_offset")

        for knl in [self.src_expansion.kernel, self.tgt_expansion.kernel]:
            loopy_knl = knl.prepare_loopy_kernel(loopy_knl)

        return loopy_knl

    def get_optimized_kernel(self, result_dtype):
        knl = self.get_kernel(result_dtype)
        knl = self.tgt_expansion.m2l_translation.optimize_loopy_kernel(
                knl, self.tgt_expansion, self.src_expansion)

        return knl

    def __call__(self, actx: PyOpenCLArrayContext, **kwargs):
        """
        :arg src_expansions:
        :arg src_box_starts:
        :arg src_box_lists:
        :arg src_rscale:
        :arg tgt_rscale:
        :arg centers:
        """
        centers = kwargs.pop("centers")
        # "1" may be passed for rscale, which won't have its type
        # meaningfully inferred. Make the type of rscale explicit.
        src_rscale = centers.dtype.type(kwargs.pop("src_rscale"))
        tgt_rscale = centers.dtype.type(kwargs.pop("tgt_rscale"))
        src_expansions = kwargs.pop("src_expansions")

<<<<<<< HEAD
        knl = self.get_cached_optimized_kernel(result_dtype=src_expansions.dtype)
        result = actx.call_loopy(
            knl,
            src_expansions=src_expansions,
            centers=centers,
            src_rscale=src_rscale, tgt_rscale=tgt_rscale,
            **kwargs)

        return result["tgt_expansions"]

# }}}
=======
        knl = self.get_cached_kernel_executor(result_dtype=src_expansions.dtype)
>>>>>>> d8beb904


# {{{ M2LGenerateTranslationClassesDependentData

class M2LGenerateTranslationClassesDependentData(E2EBase):
    """Implements precomputing the M2L kernel dependent data which are
    translation classes dependent derivatives.
    """

    @property
    def default_name(self):
        return "m2l_generate_translation_classes_dependent_data"

    def get_kernel(self, result_dtype):
        m2l_translation = self.tgt_expansion.m2l_translation
        m2l_translation_classes_dependent_ndata = \
            m2l_translation.translation_classes_dependent_ndata(
                self.tgt_expansion, self.src_expansion)

        translation_classes_data_knl = \
            m2l_translation.loopy_translation_classes_dependent_data(
                self.tgt_expansion, self.src_expansion, result_dtype)

        from sumpy.tools import gather_loopy_arguments
        loopy_knl = make_loopy_program([
                "{[itr_class]: 0<=itr_class<ntranslation_classes}",
                "{[idim]: 0<=idim<dim}",
                "{[idata]: 0<=idata<m2l_translation_classes_dependent_ndata}",
                ],
                ["""
                for itr_class
                    <> d[idim] = m2l_translation_vectors[idim, \
                            itr_class + translation_classes_level_start] \
                            {id=set_d,dup=idim}
                    [idata]: m2l_translation_classes_dependent_data[
                            itr_class, idata] = \
                        m2l_data(
                            src_rscale,
                            [idim]: d[idim],
                        ) {id=update,dep=set_d}
                end
                """],
                kernel_data=[
                    lp.ValueArg("src_rscale", None),
                    lp.GlobalArg("m2l_translation_classes_dependent_data", None,
                        shape=("ntranslation_classes",
                            m2l_translation_classes_dependent_ndata),
                        offset=lp.auto),
                    lp.GlobalArg("m2l_translation_vectors", None,
                        shape=("dim", "ntranslation_vectors")),
                    lp.ValueArg("ntranslation_classes", np.int32),
                    lp.ValueArg("ntranslation_vectors", np.int32),
                    lp.ValueArg("translation_classes_level_start", np.int32),
                    ...
                ] + gather_loopy_arguments([self.src_expansion, self.tgt_expansion]),
                name=self.name,
                assumptions="ntranslation_classes>=1",
                fixed_parameters={
                    "dim": self.dim,
                    "m2l_translation_classes_dependent_ndata": (
                        m2l_translation_classes_dependent_ndata)},
                )

        for expr_knl in [self.src_expansion.kernel, self.tgt_expansion.kernel]:
            loopy_knl = expr_knl.prepare_loopy_kernel(loopy_knl)

        loopy_knl = lp.merge([loopy_knl, translation_classes_data_knl])
        loopy_knl = lp.inline_callable_kernel(loopy_knl, "m2l_data")
        loopy_knl = lp.set_options(loopy_knl,
                enforce_variable_access_ordered="no_check",
                # FIXME: Without this, Loopy spends an eternity checking
                # scattered writes to global variables to see whether barriers
                # need to be inserted.
                disable_global_barriers=True)

        return loopy_knl

    def get_optimized_kernel(self, result_dtype):
        # FIXME
        knl = self.get_kernel(result_dtype)
        knl = lp.tag_inames(knl, "idim*:unr")
        knl = lp.tag_inames(knl, {"itr_class": "g.0"})

        return knl

    def __call__(self, actx: PyOpenCLArrayContext, **kwargs):
        """
        :arg src_rscale:
        :arg translation_classes_level_start:
        :arg ntranslation_classes:
        :arg m2l_translation_classes_dependent_data:
        :arg m2l_translation_vectors:
        """
        m2l_translation_vectors = kwargs.pop("m2l_translation_vectors")
        # "1" may be passed for rscale, which won't have its type
        # meaningfully inferred. Make the type of rscale explicit.
        src_rscale = m2l_translation_vectors.dtype.type(kwargs.pop("src_rscale"))

        m2l_translation_classes_dependent_data = kwargs.pop(
                "m2l_translation_classes_dependent_data")
        result_dtype = m2l_translation_classes_dependent_data.dtype

<<<<<<< HEAD
        knl = self.get_cached_optimized_kernel(result_dtype=result_dtype)
        result = actx.call_loopy(
            knl,
            src_rscale=src_rscale,
            m2l_translation_vectors=m2l_translation_vectors,
            m2l_translation_classes_dependent_data=(
                m2l_translation_classes_dependent_data),
            **kwargs)
=======
        knl = self.get_cached_kernel_executor(result_dtype=result_dtype)
>>>>>>> d8beb904

        return result["m2l_translation_classes_dependent_data"]

# }}}


# {{{ M2LPreprocessMultipole

class M2LPreprocessMultipole(E2EBase):
    """Computes the preprocessed multipole expansion for accelerated M2L"""

    @property
    def default_name(self):
        return "m2l_preprocess_multipole"

    @memoize_method
    def get_inner_knl_and_optimizations(self, result_dtype):
        m2l_translation = self.tgt_expansion.m2l_translation
        return m2l_translation.loopy_preprocess_multipole(
            self.tgt_expansion, self.src_expansion, result_dtype)

    def get_kernel(self, result_dtype):
        m2l_translation = self.tgt_expansion.m2l_translation
        nsrc_coeffs = len(self.src_expansion)
        npreprocessed_src_coeffs = \
            m2l_translation.preprocess_multipole_nexprs(self.tgt_expansion,
                self.src_expansion)
        single_box_preprocess_knl, _ = self.get_inner_knl_and_optimizations(
                result_dtype)

        from sumpy.tools import gather_loopy_arguments
        loopy_knl = make_loopy_program(
                [
                    "{[isrc_box]: 0<=isrc_box<nsrc_boxes}",
                    "{[isrc_coeff]: 0<=isrc_coeff<nsrc_coeffs}",
                    "{[itgt_coeff]: 0<=itgt_coeff<npreprocessed_src_coeffs}",
                ],
                ["""
                for isrc_box
                    [itgt_coeff]: preprocessed_src_expansions[isrc_box, itgt_coeff] \
                        = m2l_preprocess_inner(
                            src_rscale,
                            [isrc_coeff]: src_expansions[isrc_box, isrc_coeff],
                        )
                end
                """],
                kernel_data=[
                    lp.ValueArg("nsrc_boxes", np.int32),
                    lp.ValueArg("src_rscale", None),
                    lp.GlobalArg("src_expansions", None,
                        shape=("nsrc_boxes", nsrc_coeffs), offset=lp.auto),
                    lp.GlobalArg("preprocessed_src_expansions", None,
                        shape=("nsrc_boxes", npreprocessed_src_coeffs),
                        offset=lp.auto),
                    ...
                ] + gather_loopy_arguments([self.src_expansion, self.tgt_expansion]),
                name=self.name,
                assumptions="nsrc_boxes>=1",
                fixed_parameters={
                    "nsrc_coeffs": nsrc_coeffs,
                    "npreprocessed_src_coeffs": npreprocessed_src_coeffs},
                )

        for expn in [self.src_expansion.kernel, self.tgt_expansion.kernel]:
            loopy_knl = expn.prepare_loopy_kernel(loopy_knl)

        loopy_knl = lp.merge([loopy_knl, single_box_preprocess_knl])
        loopy_knl = lp.inline_callable_kernel(loopy_knl, "m2l_preprocess_inner")

        return loopy_knl

    def get_optimized_kernel(self, result_dtype):
        knl = self.get_kernel(result_dtype)
        knl = lp.tag_inames(knl, "isrc_box:g.0")
        _, optimizations = self.get_inner_knl_and_optimizations(result_dtype)
        for optimization in optimizations:
            knl = optimization(knl)
        return knl

    def __call__(self, actx: PyOpenCLArrayContext, **kwargs):
        """
        :arg src_expansions
        :arg preprocessed_src_expansions
        """
        preprocessed_src_expansions = kwargs.pop("preprocessed_src_expansions")
        result_dtype = preprocessed_src_expansions.dtype
<<<<<<< HEAD

        knl = self.get_cached_optimized_kernel(result_dtype=result_dtype)
        result = actx.call_loopy(
            knl,
            preprocessed_src_expansions=preprocessed_src_expansions,
            **kwargs)
=======
        knl = self.get_cached_kernel_executor(result_dtype=result_dtype)
>>>>>>> d8beb904

        return result["preprocessed_src_expansions"]

# }}}


# {{{ M2LPostprocessLocal

class M2LPostprocessLocal(E2EBase):
    """Postprocesses locals expansions for accelerated M2L"""

    @property
    def default_name(self):
        return "m2l_postprocess_local"

    @memoize_method
    def get_inner_knl_and_optimizations(self, result_dtype):
        m2l_translation = self.tgt_expansion.m2l_translation
        return m2l_translation.loopy_postprocess_local(
            self.tgt_expansion, self.src_expansion, result_dtype)

    def get_kernel(self, result_dtype):
        m2l_translation = self.tgt_expansion.m2l_translation
        ntgt_coeffs = len(self.tgt_expansion)
        ntgt_coeffs_before_postprocessing = \
            m2l_translation.postprocess_local_nexprs(self.tgt_expansion,
                self.src_expansion)

        single_box_postprocess_knl, _ = self.get_inner_knl_and_optimizations(
                result_dtype)

        from sumpy.tools import gather_loopy_arguments
        loopy_knl = make_loopy_program([
                "{[itgt_box]: 0<=itgt_box<ntgt_boxes}",
                "{[isrc_coeff]: 0<=isrc_coeff<nsrc_coeffs}",
                "{[itgt_coeff]: 0<=itgt_coeff<ntgt_coeffs}",
                ],
                ["""
                for itgt_box
                    [itgt_coeff]: tgt_expansions[itgt_box, itgt_coeff] = \
                        m2l_postprocess_inner(
                            tgt_rscale,
                            src_rscale,
                            [isrc_coeff]: tgt_expansions_before_postprocessing[ \
                            itgt_box, isrc_coeff],
                       )
                end
                """],
                kernel_data=[
                    lp.ValueArg("ntgt_boxes", np.int32),
                    lp.ValueArg("src_rscale", None),
                    lp.ValueArg("tgt_rscale", None),
                    lp.GlobalArg("tgt_expansions", result_dtype,
                        shape=("ntgt_boxes", ntgt_coeffs), offset=lp.auto),
                    lp.GlobalArg("tgt_expansions_before_postprocessing", None,
                        shape=("ntgt_boxes", ntgt_coeffs_before_postprocessing),
                        offset=lp.auto),
                    ...
                ] + gather_loopy_arguments([self.src_expansion, self.tgt_expansion]),
                name=self.name,
                assumptions="ntgt_boxes>=1",
                fixed_parameters={
                    "dim": self.dim,
                    "nsrc_coeffs": ntgt_coeffs_before_postprocessing,
                    "ntgt_coeffs": ntgt_coeffs,
                },
                )

        for expn in [self.src_expansion.kernel, self.tgt_expansion.kernel]:
            loopy_knl = expn.prepare_loopy_kernel(loopy_knl)

        loopy_knl = lp.merge([loopy_knl, single_box_postprocess_knl])
        loopy_knl = lp.inline_callable_kernel(loopy_knl, "m2l_postprocess_inner")

        loopy_knl = lp.set_options(loopy_knl,
                enforce_variable_access_ordered="no_check")
        return loopy_knl

    def get_optimized_kernel(self, result_dtype):
        knl = self.get_kernel(result_dtype)
        knl = lp.tag_inames(knl, "itgt_box:g.0")
        _, optimizations = self.get_inner_knl_and_optimizations(result_dtype)
        for optimization in optimizations:
            knl = optimization(knl)
        knl = lp.add_inames_for_unused_hw_axes(knl)
        return knl

    def __call__(self, actx: PyOpenCLArrayContext, **kwargs):
        """
        :arg tgt_expansions
        :arg tgt_expansions_before_postprocessing
        """
        tgt_expansions = kwargs.pop("tgt_expansions")
        result_dtype = tgt_expansions.dtype
<<<<<<< HEAD

        knl = self.get_cached_optimized_kernel(result_dtype=result_dtype)
        result = actx.call_loopy(
            knl,
            tgt_expansions=tgt_expansions,
            **kwargs)
=======
        knl = self.get_cached_kernel_executor(result_dtype=result_dtype)
>>>>>>> d8beb904

        return result["tgt_expansions"]

# }}}


# {{{ E2EFromChildren: translation from a box's children

class E2EFromChildren(E2EBase):
    @property
    def default_name(self):
        return "e2e_from_children"

    def get_kernel(self):
        ncoeffs_src = len(self.src_expansion)
        ncoeffs_tgt = len(self.tgt_expansion)

        # To clarify terminology:
        #
        # isrc_box -> The index in a list of (in this case, source) boxes
        # src_ibox -> The (global) box number for the (in this case, source) box
        #
        # (same for itgt_box, tgt_ibox)

        loopy_insns = [
                insn.copy(
                    predicates=insn.predicates | frozenset(["is_src_box_valid"]),
                    id=lp.UniqueName("compute_coeff"))
                for insn in self.get_translation_loopy_insns()]

        from sumpy.tools import gather_loopy_arguments
        loopy_knl = make_loopy_program([
                "{[itgt_box]: 0<=itgt_box<ntgt_boxes}",
                "{[isrc_box]: 0<=isrc_box<nchildren}",
                "{[idim]: 0<=idim<dim}",
                ],
                ["""
                for itgt_box
                    <> tgt_ibox = target_boxes[itgt_box]

                    <> tgt_center[idim] = centers[idim, tgt_ibox] \

                    for isrc_box
                        <> src_ibox = box_child_ids[isrc_box,tgt_ibox] \
                                {id=read_src_ibox}
                        <> is_src_box_valid = src_ibox != 0

                        if is_src_box_valid
                            <> src_center[idim] = centers[idim, src_ibox] {dup=idim}
                            <> d[idim] = tgt_center[idim] - src_center[idim] \
                                    {dup=idim}

                            """] + ["""
                            <> src_coeff{i} = \
                                src_expansions[src_ibox - src_base_ibox, {i}] \
                                {{id_prefix=read_coeff,dep=read_src_ibox}}
                            """.format(i=i) for i in range(ncoeffs_src)] + [
                            ] + loopy_insns + ["""
                            tgt_expansions[tgt_ibox - tgt_base_ibox, {i}] = \
                                tgt_expansions[tgt_ibox - tgt_base_ibox, {i}] \
                                + coeff{i} \
                                {{id_prefix=write_expn,dep=compute_coeff*,
                                    nosync=read_coeff*}}
                            """.format(i=i) for i in range(ncoeffs_tgt)] + ["""
                        end
                    end
                end
                """],
                kernel_data=[
                    lp.GlobalArg("target_boxes", None, shape=lp.auto,
                        offset=lp.auto),
                    lp.GlobalArg("centers", None, shape="dim, aligned_nboxes"),
                    lp.ValueArg("src_rscale,tgt_rscale", None),
                    lp.GlobalArg("box_child_ids", None,
                        shape="nchildren, aligned_nboxes"),
                    lp.GlobalArg("tgt_expansions", None,
                        shape=("ntgt_level_boxes", ncoeffs_tgt), offset=lp.auto),
                    lp.GlobalArg("src_expansions", None,
                        shape=("nsrc_level_boxes", ncoeffs_src), offset=lp.auto),
                    lp.ValueArg("src_base_ibox,tgt_base_ibox", np.int32),
                    lp.ValueArg("ntgt_level_boxes,nsrc_level_boxes", np.int32),
                    lp.ValueArg("aligned_nboxes", np.int32),
                    ...
                ] + gather_loopy_arguments([self.src_expansion, self.tgt_expansion]),
                name=self.name,
                assumptions="ntgt_boxes>=1",
                silenced_warnings="write_race(write_expn*)",
                fixed_parameters={"dim": self.dim, "nchildren": 2**self.dim},
                )

        for knl in [self.src_expansion.kernel, self.tgt_expansion.kernel]:
            loopy_knl = knl.prepare_loopy_kernel(loopy_knl)

        loopy_knl = lp.tag_inames(loopy_knl, "idim*:unr")
        loopy_knl = lp.set_options(loopy_knl,
                enforce_variable_access_ordered="no_check")

        return loopy_knl

    def __call__(self, actx: PyOpenCLArrayContext, **kwargs):
        """
        :arg src_expansions:
        :arg src_box_starts:
        :arg src_box_lists:
        :arg src_rscale:
        :arg tgt_rscale:
        :arg centers:
        """
<<<<<<< HEAD
=======
        knl = self.get_cached_kernel_executor()
>>>>>>> d8beb904

        centers = kwargs.pop("centers")
        # "1" may be passed for rscale, which won't have its type
        # meaningfully inferred. Make the type of rscale explicit.
        src_rscale = centers.dtype.type(kwargs.pop("src_rscale"))
        tgt_rscale = centers.dtype.type(kwargs.pop("tgt_rscale"))

        knl = self.get_cached_optimized_kernel()
        result = actx.call_loopy(
            knl,
            centers=centers,
            src_rscale=src_rscale, tgt_rscale=tgt_rscale,
            **kwargs)

        return result["tgt_expansions"]

# }}}


# {{{ E2EFromParent: translation from a box's parent

class E2EFromParent(E2EBase):
    @property
    def default_name(self):
        return "e2e_from_parent"

    def get_kernel(self):
        ncoeffs_src = len(self.src_expansion)
        ncoeffs_tgt = len(self.tgt_expansion)

        # To clarify terminology:
        #
        # isrc_box -> The index in a list of (in this case, source) boxes
        # src_ibox -> The (global) box number for the (in this case, source) box
        #
        # (same for itgt_box, tgt_ibox)

        from sumpy.tools import gather_loopy_arguments
        loopy_knl = make_loopy_program([
                "{[itgt_box]: 0<=itgt_box<ntgt_boxes}",
                "{[idim]: 0<=idim<dim}",
                ],
                ["""
                for itgt_box
                    <> tgt_ibox = target_boxes[itgt_box]

                    <> tgt_center[idim] = centers[idim, tgt_ibox] \

                    <> src_ibox = box_parent_ids[tgt_ibox] \
                        {id=read_src_ibox}

                    <> src_center[idim] = centers[idim, src_ibox] {dup=idim}
                    <> d[idim] = tgt_center[idim] - src_center[idim] {dup=idim}

                    """] + ["""
                    <> src_coeff{i} = \
                        src_expansions[src_ibox - src_base_ibox, {i}] \
                        {{id_prefix=read_expn,dep=read_src_ibox}}
                    """.format(i=i) for i in range(ncoeffs_src)] + [

                    ] + self.get_translation_loopy_insns() + ["""

                    tgt_expansions[tgt_ibox - tgt_base_ibox, {i}] = \
                        tgt_expansions[tgt_ibox - tgt_base_ibox, {i}] + coeff{i} \
                        {{id_prefix=write_expn,nosync=read_expn*}}
                    """.format(i=i) for i in range(ncoeffs_tgt)] + ["""
                end
                """],
                kernel_data=[
                    lp.GlobalArg("target_boxes", None, shape=lp.auto,
                        offset=lp.auto),
                    lp.GlobalArg("centers", None, shape="dim, naligned_boxes"),
                    lp.ValueArg("src_rscale,tgt_rscale", None),
                    lp.ValueArg("naligned_boxes,nboxes", np.int32),
                    lp.ValueArg("tgt_base_ibox,src_base_ibox", np.int32),
                    lp.ValueArg("ntgt_level_boxes,nsrc_level_boxes", np.int32),
                    lp.GlobalArg("box_parent_ids", None, shape="nboxes"),
                    lp.GlobalArg("tgt_expansions", None,
                        shape=("ntgt_level_boxes", ncoeffs_tgt), offset=lp.auto),
                    lp.GlobalArg("src_expansions", None,
                        shape=("nsrc_level_boxes", ncoeffs_src), offset=lp.auto),
                    ...
                ] + gather_loopy_arguments([self.src_expansion, self.tgt_expansion]),
                name=self.name,
                assumptions="ntgt_boxes>=1",
                silenced_warnings="write_race(write_expn*)",
                fixed_parameters={"dim": self.dim, "nchildren": 2**self.dim},
                )

        for knl in [self.src_expansion.kernel, self.tgt_expansion.kernel]:
            loopy_knl = knl.prepare_loopy_kernel(loopy_knl)

        loopy_knl = lp.tag_inames(loopy_knl, "idim*:unr")
        loopy_knl = lp.set_options(loopy_knl,
                enforce_variable_access_ordered="no_check")

        return loopy_knl

    def __call__(self, actx: PyOpenCLArrayContext, **kwargs):
        """
        :arg src_expansions:
        :arg src_box_starts:
        :arg src_box_lists:
        :arg src_rscale:
        :arg tgt_rscale:
        :arg centers:
        """
<<<<<<< HEAD
=======
        knl = self.get_cached_kernel_executor()
>>>>>>> d8beb904

        centers = kwargs.pop("centers")
        # "1" may be passed for rscale, which won't have its type
        # meaningfully inferred. Make the type of rscale explicit.
        src_rscale = centers.dtype.type(kwargs.pop("src_rscale"))
        tgt_rscale = centers.dtype.type(kwargs.pop("tgt_rscale"))

        knl = self.get_cached_optimized_kernel()
        result = actx.call_loopy(
            knl,
            centers=centers,
            src_rscale=src_rscale, tgt_rscale=tgt_rscale,
            **kwargs)

        return result["tgt_expansions"]

# }}}

# vim: foldmethod=marker<|MERGE_RESOLUTION|>--- conflicted
+++ resolved
@@ -71,19 +71,6 @@
             tgt_expansion = (
                 tgt_expansion.with_kernel(sxr(txr(tgt_expansion.kernel))))
 
-<<<<<<< HEAD
-=======
-            from sumpy.kernel import (TargetTransformationRemover,
-                    SourceTransformationRemover)
-            src_expansion = src_expansion.with_kernel(
-                    SourceTransformationRemover()(
-                        TargetTransformationRemover()(src_expansion.kernel)))
-            tgt_expansion = tgt_expansion.with_kernel(
-                    SourceTransformationRemover()(
-                        TargetTransformationRemover()(tgt_expansion.kernel)))
-
-        self.context = ctx
->>>>>>> d8beb904
         self.src_expansion = src_expansion
         self.tgt_expansion = tgt_expansion
         self.name = name or self.default_name
@@ -285,8 +272,7 @@
         src_rscale = centers.dtype.type(kwargs.pop("src_rscale"))
         tgt_rscale = centers.dtype.type(kwargs.pop("tgt_rscale"))
 
-<<<<<<< HEAD
-        knl = self.get_cached_optimized_kernel()
+        knl = self.get_cached_kernel_executor()
         result = actx.call_loopy(
             knl,
             centers=centers,
@@ -295,9 +281,6 @@
 
         return result["tgt_expansions"]
 # }}}
-=======
-        knl = self.get_cached_kernel_executor()
->>>>>>> d8beb904
 
 
 # {{{ M2LUsingTranslationClassesDependentData
@@ -533,8 +516,7 @@
         tgt_rscale = centers.dtype.type(kwargs.pop("tgt_rscale"))
         src_expansions = kwargs.pop("src_expansions")
 
-<<<<<<< HEAD
-        knl = self.get_cached_optimized_kernel(result_dtype=src_expansions.dtype)
+        knl = self.get_cached_kernel_executor(result_dtype=src_expansions.dtype)
         result = actx.call_loopy(
             knl,
             src_expansions=src_expansions,
@@ -545,9 +527,6 @@
         return result["tgt_expansions"]
 
 # }}}
-=======
-        knl = self.get_cached_kernel_executor(result_dtype=src_expansions.dtype)
->>>>>>> d8beb904
 
 
 # {{{ M2LGenerateTranslationClassesDependentData
@@ -650,8 +629,7 @@
                 "m2l_translation_classes_dependent_data")
         result_dtype = m2l_translation_classes_dependent_data.dtype
 
-<<<<<<< HEAD
-        knl = self.get_cached_optimized_kernel(result_dtype=result_dtype)
+        knl = self.get_cached_kernel_executor(result_dtype=result_dtype)
         result = actx.call_loopy(
             knl,
             src_rscale=src_rscale,
@@ -659,9 +637,6 @@
             m2l_translation_classes_dependent_data=(
                 m2l_translation_classes_dependent_data),
             **kwargs)
-=======
-        knl = self.get_cached_kernel_executor(result_dtype=result_dtype)
->>>>>>> d8beb904
 
         return result["m2l_translation_classes_dependent_data"]
 
@@ -748,16 +723,12 @@
         """
         preprocessed_src_expansions = kwargs.pop("preprocessed_src_expansions")
         result_dtype = preprocessed_src_expansions.dtype
-<<<<<<< HEAD
-
-        knl = self.get_cached_optimized_kernel(result_dtype=result_dtype)
+
+        knl = self.get_cached_kernel_executor(result_dtype=result_dtype)
         result = actx.call_loopy(
             knl,
             preprocessed_src_expansions=preprocessed_src_expansions,
             **kwargs)
-=======
-        knl = self.get_cached_kernel_executor(result_dtype=result_dtype)
->>>>>>> d8beb904
 
         return result["preprocessed_src_expansions"]
 
@@ -852,16 +823,12 @@
         """
         tgt_expansions = kwargs.pop("tgt_expansions")
         result_dtype = tgt_expansions.dtype
-<<<<<<< HEAD
-
-        knl = self.get_cached_optimized_kernel(result_dtype=result_dtype)
+
+        knl = self.get_cached_kernel_executor(result_dtype=result_dtype)
         result = actx.call_loopy(
             knl,
             tgt_expansions=tgt_expansions,
             **kwargs)
-=======
-        knl = self.get_cached_kernel_executor(result_dtype=result_dtype)
->>>>>>> d8beb904
 
         return result["tgt_expansions"]
 
@@ -970,18 +937,13 @@
         :arg tgt_rscale:
         :arg centers:
         """
-<<<<<<< HEAD
-=======
-        knl = self.get_cached_kernel_executor()
->>>>>>> d8beb904
-
         centers = kwargs.pop("centers")
         # "1" may be passed for rscale, which won't have its type
         # meaningfully inferred. Make the type of rscale explicit.
         src_rscale = centers.dtype.type(kwargs.pop("src_rscale"))
         tgt_rscale = centers.dtype.type(kwargs.pop("tgt_rscale"))
 
-        knl = self.get_cached_optimized_kernel()
+        knl = self.get_cached_kernel_executor()
         result = actx.call_loopy(
             knl,
             centers=centers,
@@ -1081,18 +1043,13 @@
         :arg tgt_rscale:
         :arg centers:
         """
-<<<<<<< HEAD
-=======
-        knl = self.get_cached_kernel_executor()
->>>>>>> d8beb904
-
         centers = kwargs.pop("centers")
         # "1" may be passed for rscale, which won't have its type
         # meaningfully inferred. Make the type of rscale explicit.
         src_rscale = centers.dtype.type(kwargs.pop("src_rscale"))
         tgt_rscale = centers.dtype.type(kwargs.pop("tgt_rscale"))
 
-        knl = self.get_cached_optimized_kernel()
+        knl = self.get_cached_kernel_executor()
         result = actx.call_loopy(
             knl,
             centers=centers,
