name: test-conda-env-py3
channels:
- inducer
- conda-forge
- defaults

dependencies:
- git
- conda-forge::numpy
- conda-forge::sympy
- pocl
- islpy
- pyopencl
<<<<<<< HEAD
- python=3.7
- symengine=0.5.0
- python-symengine=0.5.0

# things not in here: loopy boxtree pymbolic pyfmmlib
# (see .test-conda-env-py3-requirements.txt)
=======
- python=3
- symengine=0.3.0
- python-symengine=0.3.0
- pyfmmlib

- pip
- pip:
    - git+https://gitlab.tiker.net/inducer/boxtree
    - git+https://github.com/inducer/pymbolic
    - git+https://github.com/inducer/loopy
>>>>>>> fa84c3a9
<|MERGE_RESOLUTION|>--- conflicted
+++ resolved
@@ -11,14 +11,6 @@
 - pocl
 - islpy
 - pyopencl
-<<<<<<< HEAD
-- python=3.7
-- symengine=0.5.0
-- python-symengine=0.5.0
-
-# things not in here: loopy boxtree pymbolic pyfmmlib
-# (see .test-conda-env-py3-requirements.txt)
-=======
 - python=3
 - symengine=0.3.0
 - python-symengine=0.3.0
@@ -28,5 +20,4 @@
 - pip:
     - git+https://gitlab.tiker.net/inducer/boxtree
     - git+https://github.com/inducer/pymbolic
-    - git+https://github.com/inducer/loopy
->>>>>>> fa84c3a9
+    - git+https://github.com/inducer/loopy