__copyright__ = "Copyright (C) 2013 Andreas Kloeckner"

__license__ = """
Permission is hereby granted, free of charge, to any person obtaining a copy
of this software and associated documentation files (the "Software"), to deal
in the Software without restriction, including without limitation the rights
to use, copy, modify, merge, publish, distribute, sublicense, and/or sell
copies of the Software, and to permit persons to whom the Software is
furnished to do so, subject to the following conditions:

The above copyright notice and this permission notice shall be included in
all copies or substantial portions of the Software.

THE SOFTWARE IS PROVIDED "AS IS", WITHOUT WARRANTY OF ANY KIND, EXPRESS OR
IMPLIED, INCLUDING BUT NOT LIMITED TO THE WARRANTIES OF MERCHANTABILITY,
FITNESS FOR A PARTICULAR PURPOSE AND NONINFRINGEMENT. IN NO EVENT SHALL THE
AUTHORS OR COPYRIGHT HOLDERS BE LIABLE FOR ANY CLAIM, DAMAGES OR OTHER
LIABILITY, WHETHER IN AN ACTION OF CONTRACT, TORT OR OTHERWISE, ARISING FROM,
OUT OF OR IN CONNECTION WITH THE SOFTWARE OR THE USE OR OTHER DEALINGS IN
THE SOFTWARE.
"""

import pytest
import sys
import os
from functools import partial

import numpy as np
import numpy.linalg as la

from arraycontext import pytest_generate_tests_for_array_contexts
from sumpy.array_context import (                                 # noqa: F401
        PytestPyOpenCLArrayContextFactory, _acf)

from sumpy.kernel import (
    LaplaceKernel,
    HelmholtzKernel,
    YukawaKernel,
    BiharmonicKernel)
from sumpy.expansion.multipole import (
    VolumeTaylorMultipoleExpansion,
    H2DMultipoleExpansion,
    Y2DMultipoleExpansion,
    LinearPDEConformingVolumeTaylorMultipoleExpansion)
from sumpy.expansion.local import (
    VolumeTaylorLocalExpansion,
    H2DLocalExpansion,
    Y2DLocalExpansion,
    LinearPDEConformingVolumeTaylorLocalExpansion)
from sumpy.fmm import (
    SumpyTreeIndependentDataForWrangler,
    SumpyExpansionWrangler)


import logging
logger = logging.getLogger(__name__)

pytest_generate_tests = pytest_generate_tests_for_array_contexts([
    PytestPyOpenCLArrayContextFactory,
    ])


# {{{ test_sumpy_fmm

@pytest.mark.parametrize(
    ("use_translation_classes", "use_fft", "fft_backend"), [
        (False, False, None),
        (True, False, None),
        (True, True, "loopy"),
        (True, True, "pyvkfft"),
    ])
@pytest.mark.parametrize(
        ("knl", "local_expn_class", "mpole_expn_class",
        "order_varies_with_level"), [
            (LaplaceKernel(2), VolumeTaylorLocalExpansion,
                VolumeTaylorMultipoleExpansion, False),
            (LaplaceKernel(2), LinearPDEConformingVolumeTaylorLocalExpansion,
                LinearPDEConformingVolumeTaylorMultipoleExpansion, False),
            (LaplaceKernel(3), VolumeTaylorLocalExpansion,
                VolumeTaylorMultipoleExpansion, False),
            (LaplaceKernel(3), LinearPDEConformingVolumeTaylorLocalExpansion,
                LinearPDEConformingVolumeTaylorMultipoleExpansion, False),
            (HelmholtzKernel(2), VolumeTaylorLocalExpansion,
                VolumeTaylorMultipoleExpansion, False),
            (HelmholtzKernel(2), LinearPDEConformingVolumeTaylorLocalExpansion,
                LinearPDEConformingVolumeTaylorMultipoleExpansion, False),
            (HelmholtzKernel(2), H2DLocalExpansion, H2DMultipoleExpansion, False),
            (HelmholtzKernel(2), H2DLocalExpansion, H2DMultipoleExpansion, True),
            (HelmholtzKernel(3), VolumeTaylorLocalExpansion,
                VolumeTaylorMultipoleExpansion, False),
            (HelmholtzKernel(3), LinearPDEConformingVolumeTaylorLocalExpansion,
                LinearPDEConformingVolumeTaylorMultipoleExpansion, False),
            (YukawaKernel(2), Y2DLocalExpansion, Y2DMultipoleExpansion,
                False),
            ])
def test_sumpy_fmm(actx_factory, knl, local_expn_class, mpole_expn_class,
        order_varies_with_level, use_translation_classes, use_fft,
        fft_backend, visualize=False):
    if fft_backend == "pyvkfft":
        pytest.importorskip("pyvkfft")

    if visualize:
        logging.basicConfig(level=logging.INFO)

    if local_expn_class == VolumeTaylorLocalExpansion and use_fft:
        pytest.skip("VolumeTaylorExpansion with FFT takes a lot of resources.")

    if local_expn_class in [H2DLocalExpansion, Y2DLocalExpansion] and use_fft:
        pytest.skip("Fourier/Bessel based expansions with FFT is not supported yet.")

    if use_fft:
        from unittest.mock import patch

        with patch.dict(os.environ, {"SUMPY_FFT_BACKEND": fft_backend}):
            _test_sumpy_fmm(actx_factory, knl, local_expn_class, mpole_expn_class,
                order_varies_with_level, use_translation_classes, use_fft,
                fft_backend)
    else:
        _test_sumpy_fmm(actx_factory, knl, local_expn_class, mpole_expn_class,
            order_varies_with_level, use_translation_classes, use_fft,
            fft_backend)


def _test_sumpy_fmm(actx_factory, knl, local_expn_class, mpole_expn_class,
        order_varies_with_level, use_translation_classes, use_fft,
        fft_backend):

    actx = actx_factory()

    nsources = 1000
    ntargets = 300
    dtype = np.float64

    from boxtree.tools import make_normal_particle_array as p_normal
    sources = p_normal(actx, nsources, knl.dim, dtype, seed=15)

    if 1:
        offset = np.zeros(knl.dim)
        offset[0] = 0.1
        targets = offset + p_normal(actx, ntargets, knl.dim, dtype, seed=18)

        del offset
    else:
        from sumpy.visualization import FieldPlotter
        fp = FieldPlotter(np.array([0.5, 0]), extent=3, npoints=200)

        from pytools.obj_array import make_obj_array
        targets = make_obj_array([fp.points[i] for i in range(knl.dim)])

    from boxtree import TreeBuilder
    tb = TreeBuilder(actx)
    tree, _ = tb(actx, sources, targets=targets,
            max_particles_in_box=30, debug=True)

    from boxtree.traversal import FMMTraversalBuilder
    tbuild = FMMTraversalBuilder(actx)
    trav, _ = tbuild(actx, tree, debug=True)

    # {{{ plot tree

    if 0:
        host_tree = actx.to_numpy(tree)
        host_trav = actx.to_numpy(trav)

        if 0:
            logger.info("src_box: %s", host_tree.find_box_nr_for_source(403))
            logger.info("tgt_box: %s", host_tree.find_box_nr_for_target(28))
            logger.info("%s",
                list(host_trav.target_or_target_parent_boxes).index(37))
            logger.info("%s", host_trav.get_box_list("sep_bigger", 22))

        from boxtree.visualization import TreePlotter
        plotter = TreePlotter(host_tree)
        plotter.draw_tree(fill=False, edgecolor="black", zorder=10)
        plotter.set_bounding_box()
        plotter.draw_box_numbers()

        import matplotlib.pyplot as pt
        pt.show()

    # }}}

    rng = np.random.default_rng(44)
    weights = actx.from_numpy(rng.random(nsources, dtype=np.float64))
    logger.info("computing direct (reference) result")

    from pytools.convergence import PConvergenceVerifier
    pconv_verifier = PConvergenceVerifier()

    extra_kwargs = {}
    dtype = np.float64
    order_values = [1, 2, 3]
    if isinstance(knl, HelmholtzKernel):
        extra_kwargs["k"] = 0.05
        dtype = np.complex128

        if knl.dim == 3:
            order_values = [1, 2]
        elif knl.dim == 2 and issubclass(local_expn_class, H2DLocalExpansion):
            order_values = [4, 5]

    elif isinstance(knl, YukawaKernel):
        extra_kwargs["lam"] = 2
        dtype = np.complex128

        if knl.dim == 3:
            order_values = [1, 2]
        elif knl.dim == 2 and issubclass(local_expn_class, Y2DLocalExpansion):
            order_values = [10, 12]

    for order in order_values:
        target_kernels = [knl]

        if use_fft:
            from sumpy.expansion.m2l import FFTM2LTranslationClassFactory
            m2l_translation_factory = FFTM2LTranslationClassFactory()
        else:
            from sumpy.expansion.m2l import NonFFTM2LTranslationClassFactory
            m2l_translation_factory = NonFFTM2LTranslationClassFactory()

        m2l_translation = m2l_translation_factory.get_m2l_translation_class(
                knl, local_expn_class)()

        tree_indep = SumpyTreeIndependentDataForWrangler(
                actx,
                partial(mpole_expn_class, knl),
                partial(local_expn_class, knl, m2l_translation=m2l_translation),
                target_kernels)

        if order_varies_with_level:
            def fmm_level_to_order(kernel, kernel_args, tree, lev):
                return order + lev % 2  # noqa: B023
        else:
            def fmm_level_to_order(kernel, kernel_args, tree, lev):
                return order  # noqa: B023

        wrangler = SumpyExpansionWrangler(tree_indep, trav, dtype,
            fmm_level_to_order=fmm_level_to_order,
            kernel_extra_kwargs=extra_kwargs,
            _disable_translation_classes=not use_translation_classes)

        from boxtree.fmm import drive_fmm

        pot, = drive_fmm(actx, wrangler, (weights,))

        from sumpy import P2P
        p2p = P2P(target_kernels, exclude_self=False)
        ref_pot, = p2p(actx, targets, sources, (weights,), **extra_kwargs)

        pot = actx.to_numpy(pot)
        ref_pot = actx.to_numpy(ref_pot)

        rel_err = la.norm(pot - ref_pot, np.inf) / la.norm(ref_pot, np.inf)
        logger.info("order %d -> relative l2 error: %g", order, rel_err)

        pconv_verifier.add_data_point(order, rel_err)

    logger.info("\n%s", pconv_verifier)
    pconv_verifier()

# }}}


# {{{ test_coeff_magnitude_rscale

@pytest.mark.parametrize("knl", [LaplaceKernel(2), BiharmonicKernel(2)])
def test_coeff_magnitude_rscale(actx_factory, knl):
    """Checks that the rscale used keeps the coefficient magnitude
    difference small
    """
    local_expn_class = LinearPDEConformingVolumeTaylorLocalExpansion
    mpole_expn_class = LinearPDEConformingVolumeTaylorMultipoleExpansion

    actx = actx_factory()

    nsources = 1000
    ntargets = 300
    dtype = np.float64

    from boxtree.tools import make_normal_particle_array as p_normal

    sources = p_normal(actx, nsources, knl.dim, dtype, seed=15)
    offset = np.zeros(knl.dim)
    offset[0] = 0.1

    targets = offset + p_normal(actx, ntargets, knl.dim, dtype, seed=18)

    from boxtree import TreeBuilder
    tb = TreeBuilder(actx)
    tree, _ = tb(actx, sources, targets=targets, max_particles_in_box=30, debug=True)

    from boxtree.traversal import FMMTraversalBuilder
    tbuild = FMMTraversalBuilder(actx)
    trav, _ = tbuild(actx, tree, debug=True)

    rng = np.random.default_rng(31)
    weights = actx.from_numpy(rng.random(nsources, dtype=np.float64))

    extra_kwargs = {}
    dtype = np.float64
    order = 10
    if isinstance(knl, HelmholtzKernel):
        extra_kwargs["k"] = 0.05
        dtype = np.complex128

    elif isinstance(knl, YukawaKernel):
        extra_kwargs["lam"] = 2
        dtype = np.complex128

    target_kernels = [knl]

    tree_indep = SumpyTreeIndependentDataForWrangler(
        actx,
        partial(mpole_expn_class, knl),
        partial(local_expn_class, knl),
        target_kernels)

    def fmm_level_to_order(kernel, kernel_args, tree, lev):
        return order

    wrangler = SumpyExpansionWrangler(tree_indep, trav, dtype,
        fmm_level_to_order=fmm_level_to_order,
        kernel_extra_kwargs=extra_kwargs)

    weights = wrangler.reorder_sources(weights)
    (weights,) = wrangler.distribute_source_weights(actx, (weights,), None)

    local_result = wrangler.form_locals(
        actx,
        trav.level_start_target_or_target_parent_box_nrs,
        trav.target_or_target_parent_boxes,
        trav.from_sep_bigger_starts,
        trav.from_sep_bigger_lists,
        (weights,))

    result = actx.to_numpy(
        actx.np.abs(wrangler.local_expansions_view(local_result, 5)[1][0])
        )

    result_ratio = np.max(result) / np.min(result)
    assert result_ratio < 10**6, result_ratio

# }}}


# {{{ test_unified_single_and_double

def test_unified_single_and_double(actx_factory, visualize=False):
    """
    Test that running one FMM for single layer + double layer gives the
    same result as running one FMM for each and adding the results together
    at the end
    """
    if visualize:
        logging.basicConfig(level=logging.INFO)

    actx = actx_factory()

    knl = LaplaceKernel(2)
    local_expn_class = LinearPDEConformingVolumeTaylorLocalExpansion
    mpole_expn_class = LinearPDEConformingVolumeTaylorMultipoleExpansion

    nsources = 1000
    ntargets = 300
    dtype = np.float64

    from boxtree.tools import make_normal_particle_array as p_normal

    sources = p_normal(actx, nsources, knl.dim, dtype, seed=15)
    offset = np.zeros(knl.dim)
    offset[0] = 0.1

    targets = offset + p_normal(actx, ntargets, knl.dim, dtype, seed=18)
    del offset

    from boxtree import TreeBuilder
    tb = TreeBuilder(actx)
    tree, _ = tb(actx, sources, targets=targets, max_particles_in_box=30, debug=True)

    from boxtree.traversal import FMMTraversalBuilder
    tbuild = FMMTraversalBuilder(actx)
    trav, _ = tbuild(actx, tree, debug=True)

    rng = np.random.default_rng(44)
    weights = (
        actx.from_numpy(rng.random(nsources, dtype=np.float64)),
        actx.from_numpy(rng.random(nsources, dtype=np.float64))
        )

    logger.info("computing direct (reference) result")

    dtype = np.float64
    order = 3

    from sumpy.kernel import DirectionalSourceDerivative, AxisTargetDerivative

    deriv_knl = DirectionalSourceDerivative(knl, "dir_vec")

    target_kernels = [knl, AxisTargetDerivative(0, knl)]
    source_kernel_vecs = [[knl], [deriv_knl], [knl, deriv_knl]]
    strength_usages = [[0], [1], [0, 1]]

    alpha = np.linspace(0, 2*np.pi, nsources, np.float64)
    dir_vec = actx.from_numpy(np.vstack([np.cos(alpha), np.sin(alpha)]))

    results = []
    for source_kernels, strength_usage in zip(source_kernel_vecs, strength_usages):
        source_extra_kwargs = {}
        if deriv_knl in source_kernels:
            source_extra_kwargs["dir_vec"] = actx.from_numpy(dir_vec)
        tree_indep = SumpyTreeIndependentDataForWrangler(
                actx,
                partial(mpole_expn_class, knl),
                partial(local_expn_class, knl),
                target_kernels=target_kernels, source_kernels=source_kernels,
                strength_usage=strength_usage)
        wrangler = SumpyExpansionWrangler(tree_indep, trav, dtype,
                fmm_level_to_order=lambda kernel, kernel_args, tree, lev: order,
                source_extra_kwargs=source_extra_kwargs)

        from boxtree.fmm import drive_fmm

        pot = drive_fmm(actx, wrangler, weights)
        results.append(np.array([actx.to_numpy(pot[0]), actx.to_numpy(pot[1])]))

    ref_pot = results[0] + results[1]
    pot = results[2]
    rel_err = la.norm(pot - ref_pot, np.inf) / la.norm(ref_pot, np.inf)

    assert rel_err < 1e-12

# }}}


# {{{ test_sumpy_fmm_timing_data_collection

@pytest.mark.parametrize("use_fft", [True, False])
def test_sumpy_fmm_timing_data_collection(ctx_factory, use_fft, visualize=False):
    if visualize:
        logging.basicConfig(level=logging.INFO)

    import pyopencl as cl
    from sumpy.array_context import PyOpenCLArrayContext

    ctx = ctx_factory()
    queue = cl.CommandQueue(ctx,
        properties=cl.command_queue_properties.PROFILING_ENABLE)
    actx = PyOpenCLArrayContext(queue, force_device_scalars=True)

    nsources = 500
    dtype = np.float64

    from boxtree.tools import make_normal_particle_array as p_normal

    knl = LaplaceKernel(2)
    local_expn_class = VolumeTaylorLocalExpansion
    mpole_expn_class = VolumeTaylorMultipoleExpansion
    order = 1

    sources = p_normal(actx, nsources, knl.dim, dtype, seed=15)

    from boxtree import TreeBuilder
    tb = TreeBuilder(actx)
    tree, _ = tb(actx, sources, max_particles_in_box=30, debug=True)

    from boxtree.traversal import FMMTraversalBuilder
    tbuild = FMMTraversalBuilder(actx)
    trav, _ = tbuild(actx, tree, debug=True)

    rng = np.random.default_rng(44)
    weights = actx.from_numpy(rng.random(nsources, dtype=np.float64))

    target_kernels = [knl]

    if use_fft:
        from sumpy.expansion.m2l import FFTM2LTranslationClassFactory
        m2l_translation_factory = FFTM2LTranslationClassFactory()
    else:
        from sumpy.expansion.m2l import NonFFTM2LTranslationClassFactory
        m2l_translation_factory = NonFFTM2LTranslationClassFactory()

    m2l_translation = m2l_translation_factory.get_m2l_translation_class(
                knl, local_expn_class)()

    tree_indep = SumpyTreeIndependentDataForWrangler(
            actx,
            partial(mpole_expn_class, knl),
            partial(local_expn_class, knl, m2l_translation=m2l_translation),
            target_kernels)

    wrangler = SumpyExpansionWrangler(tree_indep, trav, dtype,
            fmm_level_to_order=lambda kernel, kernel_args, tree, lev: order)
    from boxtree.fmm import drive_fmm

    pot, = drive_fmm(actx, wrangler, (weights,))


def test_sumpy_fmm_exclude_self(actx_factory, visualize=False):
    if visualize:
        logging.basicConfig(level=logging.INFO)

    actx = actx_factory()

    nsources = 500
    dtype = np.float64

    from boxtree.tools import make_normal_particle_array as p_normal

    knl = LaplaceKernel(2)
    local_expn_class = VolumeTaylorLocalExpansion
    mpole_expn_class = VolumeTaylorMultipoleExpansion
    order = 10

    sources = p_normal(actx, nsources, knl.dim, dtype, seed=15)

    from boxtree import TreeBuilder
    tb = TreeBuilder(actx)

    tree, _ = tb(actx, sources, max_particles_in_box=30, debug=True)

    from boxtree.traversal import FMMTraversalBuilder
    tbuild = FMMTraversalBuilder(actx)
    trav, _ = tbuild(actx, tree, debug=True)

    rng = np.random.default_rng(44)
    weights = actx.from_numpy(rng.random(nsources, dtype=np.float64))

<<<<<<< HEAD
    target_to_source = np.arange(tree.ntargets, dtype=np.int32)
    self_extra_kwargs = {"target_to_source": actx.from_numpy(target_to_source)}
=======
    target_to_source = actx.from_numpy(np.arange(tree.ntargets, dtype=np.int32))
    self_extra_kwargs = {"target_to_source": target_to_source}
>>>>>>> 67c35f2a

    target_kernels = [knl]

    tree_indep = SumpyTreeIndependentDataForWrangler(
            actx,
            partial(mpole_expn_class, knl),
            partial(local_expn_class, knl),
            target_kernels,
            exclude_self=True)

    wrangler = SumpyExpansionWrangler(tree_indep, trav, dtype,
            fmm_level_to_order=lambda kernel, kernel_args, tree, lev: order,
            self_extra_kwargs=self_extra_kwargs)

    from boxtree.fmm import drive_fmm

    pot, = drive_fmm(actx, wrangler, (weights,))

    from sumpy import P2P
    p2p = P2P(target_kernels, exclude_self=True)
    ref_pot, = p2p(actx, sources, sources, (weights,), **self_extra_kwargs)

    pot = actx.to_numpy(pot)
    ref_pot = actx.to_numpy(ref_pot)

    rel_err = la.norm(pot - ref_pot) / la.norm(ref_pot)
    logger.info("order %d -> relative l2 error: %g", order, rel_err)

    assert np.isclose(rel_err, 0, atol=1e-7)

# }}}


# {{{ test_sumpy_axis_source_derivative

def test_sumpy_axis_source_derivative(actx_factory, visualize=False):
    if visualize:
        logging.basicConfig(level=logging.INFO)

    actx = actx_factory()

    nsources = 500
    dtype = np.float64

    from boxtree.tools import make_normal_particle_array as p_normal

    knl = LaplaceKernel(2)
    local_expn_class = VolumeTaylorLocalExpansion
    mpole_expn_class = VolumeTaylorMultipoleExpansion
    order = 10

    sources = p_normal(actx, nsources, knl.dim, dtype, seed=15)

    from boxtree import TreeBuilder
    tb = TreeBuilder(actx)
    tree, _ = tb(actx, sources, max_particles_in_box=30, debug=True)

    from boxtree.traversal import FMMTraversalBuilder
    tbuild = FMMTraversalBuilder(actx)
    trav, _ = tbuild(actx, tree, debug=True)

    rng = np.random.default_rng(12)
    weights = actx.from_numpy(rng.random(nsources, dtype=np.float64))

<<<<<<< HEAD
    target_to_source = np.arange(tree.ntargets, dtype=np.int32)
    self_extra_kwargs = {"target_to_source": actx.from_numpy(target_to_source)}
=======
    target_to_source = actx.from_numpy(np.arange(tree.ntargets, dtype=np.int32))
    self_extra_kwargs = {"target_to_source": target_to_source}
>>>>>>> 67c35f2a

    from sumpy.kernel import AxisTargetDerivative, AxisSourceDerivative

    pots = []
    for tgt_knl, src_knl in [
            (AxisTargetDerivative(0, knl), knl),
            (knl, AxisSourceDerivative(0, knl))]:
        tree_indep = SumpyTreeIndependentDataForWrangler(
                actx,
                partial(mpole_expn_class, knl),
                partial(local_expn_class, knl),
                target_kernels=[tgt_knl],
                source_kernels=[src_knl],
                exclude_self=True)

        wrangler = SumpyExpansionWrangler(tree_indep, trav, dtype,
                fmm_level_to_order=lambda kernel, kernel_args, tree, lev: order,
                self_extra_kwargs=self_extra_kwargs)

        from boxtree.fmm import drive_fmm

        pot, = drive_fmm(actx, wrangler, (weights,))
        pots.append(actx.to_numpy(pot))

    rel_err = la.norm(pots[0] + pots[1]) / la.norm(pots[0])
    logger.info("order %d -> relative l2 error: %g", order, rel_err)

    assert np.isclose(rel_err, 0, atol=1e-5)

# }}}


# {{{ test_sumpy_target_point_multiplier

@pytest.mark.parametrize("deriv_axes", [(), (0,), (1,)])
def test_sumpy_target_point_multiplier(actx_factory, deriv_axes, visualize=False):
    if visualize:
        logging.basicConfig(level=logging.INFO)

    actx = actx_factory()

    nsources = 500
    dtype = np.float64

    from boxtree.tools import make_normal_particle_array as p_normal

    knl = LaplaceKernel(2)
    local_expn_class = VolumeTaylorLocalExpansion
    mpole_expn_class = VolumeTaylorMultipoleExpansion
    order = 5

    sources = p_normal(actx, nsources, knl.dim, dtype, seed=15)

    from boxtree import TreeBuilder
    tb = TreeBuilder(actx)

    tree, _ = tb(actx, sources,
            max_particles_in_box=30, debug=True)

    from boxtree.traversal import FMMTraversalBuilder
    tbuild = FMMTraversalBuilder(actx)
    trav, _ = tbuild(actx, tree, debug=True)

    rng = np.random.default_rng(12)
    weights = actx.from_numpy(rng.random(nsources, dtype=np.float64))

<<<<<<< HEAD
    target_to_source = np.arange(tree.ntargets, dtype=np.int32)
    self_extra_kwargs = {"target_to_source": actx.from_numpy(target_to_source)}
=======
    target_to_source = actx.from_numpy(np.arange(tree.ntargets, dtype=np.int32))
    self_extra_kwargs = {"target_to_source": target_to_source}
>>>>>>> 67c35f2a

    from sumpy.kernel import TargetPointMultiplier, AxisTargetDerivative

    tgt_knls = [TargetPointMultiplier(0, knl), knl, knl]
    for axis in deriv_axes:
        tgt_knls[0] = AxisTargetDerivative(axis, tgt_knls[0])
        tgt_knls[1] = AxisTargetDerivative(axis, tgt_knls[1])

    tree_indep = SumpyTreeIndependentDataForWrangler(
            actx,
            partial(mpole_expn_class, knl),
            partial(local_expn_class, knl),
            target_kernels=tgt_knls,
            source_kernels=[knl],
            exclude_self=True)

    wrangler = SumpyExpansionWrangler(tree_indep, trav, dtype,
            fmm_level_to_order=lambda kernel, kernel_args, tree, lev: order,
            self_extra_kwargs=self_extra_kwargs)

    from boxtree.fmm import drive_fmm

    pot0, pot1, pot2 = drive_fmm(actx, wrangler, (weights,))
    pot0, pot1, pot2 = actx.to_numpy(pot0), actx.to_numpy(pot1), actx.to_numpy(pot2)
    if deriv_axes == (0,):
        ref_pot = pot1 * actx.to_numpy(sources[0]) + pot2
    else:
        ref_pot = pot1 * actx.to_numpy(sources[0])

    rel_err = la.norm(pot0 - ref_pot) / la.norm(ref_pot)
    logger.info("order %d -> relative l2 error: %g", order, rel_err)

    assert np.isclose(rel_err, 0, atol=1e-5)

# }}}


"""
You can test individual routines by typing
$ python test/test_fmm.py 'test_sumpy_fmm(_acf, LaplaceKernel(2),
      VolumeTaylorLocalExpansion, VolumeTaylorMultipoleExpansion,
      order_varies_with_level=False, use_translation_classes=True, use_fft=True,
      fft_backend="pyvkfft", visualize=True)'
"""

if __name__ == "__main__":
    if len(sys.argv) > 1:
        exec(sys.argv[1])
    else:
        pytest.main([__file__])

# vim: fdm=marker<|MERGE_RESOLUTION|>--- conflicted
+++ resolved
@@ -525,13 +525,8 @@
     rng = np.random.default_rng(44)
     weights = actx.from_numpy(rng.random(nsources, dtype=np.float64))
 
-<<<<<<< HEAD
-    target_to_source = np.arange(tree.ntargets, dtype=np.int32)
-    self_extra_kwargs = {"target_to_source": actx.from_numpy(target_to_source)}
-=======
     target_to_source = actx.from_numpy(np.arange(tree.ntargets, dtype=np.int32))
     self_extra_kwargs = {"target_to_source": target_to_source}
->>>>>>> 67c35f2a
 
     target_kernels = [knl]
 
@@ -596,13 +591,8 @@
     rng = np.random.default_rng(12)
     weights = actx.from_numpy(rng.random(nsources, dtype=np.float64))
 
-<<<<<<< HEAD
-    target_to_source = np.arange(tree.ntargets, dtype=np.int32)
-    self_extra_kwargs = {"target_to_source": actx.from_numpy(target_to_source)}
-=======
     target_to_source = actx.from_numpy(np.arange(tree.ntargets, dtype=np.int32))
     self_extra_kwargs = {"target_to_source": target_to_source}
->>>>>>> 67c35f2a
 
     from sumpy.kernel import AxisTargetDerivative, AxisSourceDerivative
 
@@ -669,13 +659,8 @@
     rng = np.random.default_rng(12)
     weights = actx.from_numpy(rng.random(nsources, dtype=np.float64))
 
-<<<<<<< HEAD
-    target_to_source = np.arange(tree.ntargets, dtype=np.int32)
-    self_extra_kwargs = {"target_to_source": actx.from_numpy(target_to_source)}
-=======
     target_to_source = actx.from_numpy(np.arange(tree.ntargets, dtype=np.int32))
     self_extra_kwargs = {"target_to_source": target_to_source}
->>>>>>> 67c35f2a
 
     from sumpy.kernel import TargetPointMultiplier, AxisTargetDerivative
 
