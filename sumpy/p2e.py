--- conflicted
+++ resolved
@@ -158,12 +158,7 @@
         ncoeffs = len(self.expansion)
         loopy_args = self.get_loopy_args()
 
-<<<<<<< HEAD
-        from sumpy.tools import gather_loopy_source_arguments
         loopy_knl = make_loopy_program([
-=======
-        loopy_knl = lp.make_kernel([
->>>>>>> 8960662f
                 "{[isrc_box]: 0 <= isrc_box < nsrc_boxes}",
                 "{[isrc]: isrc_start <= isrc < isrc_end}",
                 "{[idim]: 0 <= idim < dim}",
@@ -221,14 +216,8 @@
                 assumptions="nsrc_boxes>=1",
                 silenced_warnings="write_race(write_expn*)",
                 fixed_parameters={
-<<<<<<< HEAD
-                    "dim": self.dim, "strength_count": self.strength_count},
-                )
-=======
                     "dim": self.dim, "nstrengths": self.strength_count,
-                    "ncoeffs": ncoeffs},
-                lang_version=MOST_RECENT_LANGUAGE_VERSION)
->>>>>>> 8960662f
+                    "ncoeffs": ncoeffs})
 
         loopy_knl = lp.tag_inames(loopy_knl, "idim*:unr")
         loopy_knl = lp.tag_inames(loopy_knl, "istrength*:unr")
@@ -358,22 +347,12 @@
                 assumptions="ntgt_boxes>=1",
                 silenced_warnings="write_race(write_expn*)",
                 fixed_parameters={"dim": self.dim,
-<<<<<<< HEAD
-                                  "strength_count": self.strength_count},
-                )
-
-        loopy_knl = lp.tag_inames(loopy_knl, "idim*:unr")
-        for knl in self.source_kernels:
-            loopy_knl = knl.prepare_loopy_kernel(loopy_knl)
-=======
                                   "nstrengths": self.strength_count,
-                                  "ncoeffs": ncoeffs},
-                lang_version=MOST_RECENT_LANGUAGE_VERSION)
+                                  "ncoeffs": ncoeffs})
 
         loopy_knl = lp.tag_inames(loopy_knl, "idim*:unr")
         loopy_knl = lp.tag_inames(loopy_knl, "istrength*:unr")
         loopy_knl = self.add_loopy_form_callable(loopy_knl)
->>>>>>> 8960662f
 
         return loopy_knl
 
