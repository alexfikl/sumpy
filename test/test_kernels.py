__copyright__ = "Copyright (C) 2012 Andreas Kloeckner"

__license__ = """
Permission is hereby granted, free of charge, to any person obtaining a copy
of this software and associated documentation files (the "Software"), to deal
in the Software without restriction, including without limitation the rights
to use, copy, modify, merge, publish, distribute, sublicense, and/or sell
copies of the Software, and to permit persons to whom the Software is
furnished to do so, subject to the following conditions:

The above copyright notice and this permission notice shall be included in
all copies or substantial portions of the Software.

THE SOFTWARE IS PROVIDED "AS IS", WITHOUT WARRANTY OF ANY KIND, EXPRESS OR
IMPLIED, INCLUDING BUT NOT LIMITED TO THE WARRANTIES OF MERCHANTABILITY,
FITNESS FOR A PARTICULAR PURPOSE AND NONINFRINGEMENT. IN NO EVENT SHALL THE
AUTHORS OR COPYRIGHT HOLDERS BE LIABLE FOR ANY CLAIM, DAMAGES OR OTHER
LIABILITY, WHETHER IN AN ACTION OF CONTRACT, TORT OR OTHERWISE, ARISING FROM,
OUT OF OR IN CONNECTION WITH THE SOFTWARE OR THE USE OR OTHER DEALINGS IN
THE SOFTWARE.
"""

import pytest
import sys

import numpy as np
import numpy.linalg as la

from pytools.obj_array import make_obj_array
from pytools.convergence import PConvergenceVerifier
from arraycontext import pytest_generate_tests_for_array_contexts
from sumpy.array_context import (                                 # noqa: F401
        PytestPyOpenCLArrayContextFactory, _acf)

from pytools.obj_array import make_obj_array
import sumpy.symbolic as sym
from sumpy.expansion.multipole import (
    VolumeTaylorMultipoleExpansion,
    H2DMultipoleExpansion,
    VolumeTaylorMultipoleExpansionBase,
    LinearPDEConformingVolumeTaylorMultipoleExpansion)
from sumpy.expansion.local import (
    VolumeTaylorLocalExpansion,
    H2DLocalExpansion,
    LinearPDEConformingVolumeTaylorLocalExpansion)
from sumpy.expansion.m2l import NonFFTM2LTranslationClassFactory
from sumpy.kernel import (
    LaplaceKernel,
    HelmholtzKernel,
    BiharmonicKernel,
    StokesletKernel,
    AxisTargetDerivative,
    DirectionalSourceDerivative)

import logging
logger = logging.getLogger(__name__)

pytest_generate_tests = pytest_generate_tests_for_array_contexts([
    PytestPyOpenCLArrayContextFactory,
    ])


# {{{ test_p2p

@pytest.mark.parametrize("exclude_self", (True, False))
def test_p2p(actx_factory, exclude_self):
    actx = actx_factory()

    dimensions = 3
    n = 5000

    from sumpy.p2p import P2P
    lknl = LaplaceKernel(dimensions)
    knl = P2P([lknl, AxisTargetDerivative(0, lknl)], exclude_self=exclude_self)

    rng = np.random.default_rng(42)
    targets = rng.random(size=(dimensions, n))
    sources = targets if exclude_self else rng.random(size=(dimensions, n))
    strengths = np.ones(n, dtype=np.float64)

    extra_kwargs = {}

    if exclude_self:
        extra_kwargs["target_to_source"] = (
            actx.from_numpy(np.arange(n, dtype=np.int32)))

<<<<<<< HEAD
    potential, potential_ref = knl(
            actx,
=======
    evt, (potential, x_derivative) = knl(
            actx.queue,
>>>>>>> 67c35f2a
            actx.from_numpy(targets),
            actx.from_numpy(sources),
            [actx.from_numpy(strengths)],
            **extra_kwargs)
<<<<<<< HEAD

    potential = actx.to_numpy(potential)
    potential_ref = np.empty_like(potential_ref)

=======
    potential = actx.to_numpy(potential)

    potential_ref = np.empty_like(potential)
>>>>>>> 67c35f2a
    targets = targets.T
    sources = sources.T
    for itarg in range(n):

        with np.errstate(divide="ignore"):
            invdists = np.sum((targets[itarg] - sources) ** 2, axis=-1) ** -0.5

        if exclude_self:
            assert np.isinf(invdists[itarg])
            invdists[itarg] = 0

        potential_ref[itarg] = np.sum(strengths * invdists)

    potential_ref *= 1/(4*np.pi)

    rel_err = la.norm(potential - potential_ref)/la.norm(potential_ref)
    logger.info("error: %.12e", rel_err)

    assert rel_err < 1e-3

# }}}


# {{{ test_p2e_multiple

@pytest.mark.parametrize(("base_knl", "expn_class"), [
    (LaplaceKernel(2), LinearPDEConformingVolumeTaylorLocalExpansion),
    (LaplaceKernel(2), LinearPDEConformingVolumeTaylorMultipoleExpansion),
])
def test_p2e_multiple(actx_factory, base_knl, expn_class):
    order = 4
    actx = actx_factory()

    nsources = 100

    extra_kwargs = {}
    if isinstance(base_knl, HelmholtzKernel):
        if base_knl.allow_evanescent:
            extra_kwargs["k"] = 0.2 * (0.707 + 0.707j)
        else:
            extra_kwargs["k"] = 0.2
    if isinstance(base_knl, StokesletKernel):
        extra_kwargs["mu"] = 0.2

    source_kernels = [
        DirectionalSourceDerivative(base_knl, "dir_vec"),
        base_knl,
    ]

    knl = base_knl
    expn = expn_class(knl, order=order)

    from sumpy import P2EFromSingleBox

    rng = np.random.default_rng(14)
    center = np.array([2, 1, 0][:knl.dim], np.float64)
    sources = actx.from_numpy(
        0.7 * (-0.5 + rng.random(size=(knl.dim, nsources), dtype=np.float64))
        + center[:, np.newaxis])

    strengths = [
<<<<<<< HEAD
        actx.from_numpy(np.full(nsources, 1 / nsources, dtype=np.float64)),
        actx.from_numpy(np.full(nsources, 2 / nsources, dtype=np.float64))
    ]

    source_boxes = actx.zeros(1, dtype=np.int32)
    box_source_starts = actx.zeros(1, dtype=np.int32)
=======
        actx.from_numpy(np.ones(nsources, dtype=np.float64) * (1/nsources)),
        actx.from_numpy(np.ones(nsources, dtype=np.float64) * (2/nsources))
    ]

    source_boxes = actx.from_numpy(np.array([0], dtype=np.int32))
    box_source_starts = actx.from_numpy(np.array([0], dtype=np.int32))
>>>>>>> 67c35f2a
    box_source_counts_nonchild = (
        actx.from_numpy(np.array([nsources], dtype=np.int32)))

    alpha = np.linspace(0, 2*np.pi, nsources, np.float64)
<<<<<<< HEAD
    dir_vec = actx.from_numpy(
        np.vstack([np.cos(alpha), np.sin(alpha)]))
=======
    dir_vec = actx.from_numpy(np.vstack([np.cos(alpha), np.sin(alpha)]))
>>>>>>> 67c35f2a

    from sumpy.expansion.local import LocalExpansionBase
    if issubclass(expn_class, LocalExpansionBase):
        loc_center = np.array([5.5, 0.0, 0.0][:knl.dim]) + center
        centers = np.array(loc_center, dtype=np.float64).reshape(knl.dim, 1)
    else:
        centers = (np.array([0.0, 0.0, 0.0][:knl.dim],
                            dtype=np.float64).reshape(knl.dim, 1)
                    + center[:, np.newaxis])
    centers = actx.from_numpy(centers)

    centers = actx.from_numpy(centers)
    rscale = 0.5  # pick something non-1

    # apply p2e at the same time
    p2e = P2EFromSingleBox(expn,
        kernels=source_kernels,
        strength_usage=[0, 1])

    mpoles = p2e(actx,
            source_boxes=source_boxes,
            box_source_starts=box_source_starts,
            box_source_counts_nonchild=box_source_counts_nonchild,
            centers=centers,
            sources=sources,
            strengths=strengths,
            nboxes=1,
            tgt_base_ibox=0,
            rscale=rscale,
            dir_vec=dir_vec,
            **extra_kwargs)
<<<<<<< HEAD
=======

>>>>>>> 67c35f2a
    actual_result = actx.to_numpy(mpoles)

    # apply p2e separately
    expected_result = np.zeros_like(actual_result)
    for i, source_kernel in enumerate(source_kernels):
        extra_source_kwargs = extra_kwargs.copy()
        if isinstance(source_kernel, DirectionalSourceDerivative):
            extra_source_kwargs["dir_vec"] = dir_vec

        p2e = P2EFromSingleBox(expn,
            kernels=[source_kernel], strength_usage=[i])

        mpoles = p2e(actx,
            source_boxes=source_boxes,
            box_source_starts=box_source_starts,
            box_source_counts_nonchild=box_source_counts_nonchild,
            centers=centers,
            sources=sources,
            strengths=strengths,
            nboxes=1,
            tgt_base_ibox=0,
            rscale=rscale,
            **extra_source_kwargs)
<<<<<<< HEAD
        expected_result += actx.to_numpy(mpoles)

    norm = la.norm(actual_result - expected_result) / la.norm(expected_result)
=======
        mpoles = actx.to_numpy(mpoles)

        expected_result += mpoles

    norm = la.norm(actual_result - expected_result)/la.norm(expected_result)
>>>>>>> 67c35f2a
    assert norm < 1e-12

# }}}


# {{{ test_p2e2p

@pytest.mark.parametrize("order", [4])
@pytest.mark.parametrize(("base_knl", "expn_class"), [
    (LaplaceKernel(2), VolumeTaylorLocalExpansion),
    (LaplaceKernel(2), VolumeTaylorMultipoleExpansion),
    (LaplaceKernel(2), LinearPDEConformingVolumeTaylorLocalExpansion),
    (LaplaceKernel(2), LinearPDEConformingVolumeTaylorMultipoleExpansion),

    (HelmholtzKernel(2), VolumeTaylorMultipoleExpansion),
    (HelmholtzKernel(2), VolumeTaylorLocalExpansion),
    (HelmholtzKernel(2), LinearPDEConformingVolumeTaylorLocalExpansion),
    (HelmholtzKernel(2), LinearPDEConformingVolumeTaylorMultipoleExpansion),
    (HelmholtzKernel(2), H2DLocalExpansion),
    (HelmholtzKernel(2), H2DMultipoleExpansion),

    (DirectionalSourceDerivative(BiharmonicKernel(2), "dir_vec"),
        VolumeTaylorMultipoleExpansion),
    (DirectionalSourceDerivative(BiharmonicKernel(2), "dir_vec"),
        VolumeTaylorLocalExpansion),

    (HelmholtzKernel(2, allow_evanescent=True), VolumeTaylorMultipoleExpansion),
    (HelmholtzKernel(2, allow_evanescent=True), VolumeTaylorLocalExpansion),
    (HelmholtzKernel(2, allow_evanescent=True),
     LinearPDEConformingVolumeTaylorLocalExpansion),
    (HelmholtzKernel(2, allow_evanescent=True),
     LinearPDEConformingVolumeTaylorMultipoleExpansion),
    (HelmholtzKernel(2, allow_evanescent=True), H2DLocalExpansion),
    (HelmholtzKernel(2, allow_evanescent=True), H2DMultipoleExpansion),
    ])
@pytest.mark.parametrize("with_source_derivative", [
    False,
    True
    ])
def test_p2e2p(actx_factory, base_knl, expn_class, order, with_source_derivative):
    actx = actx_factory()

    res = 100
    nsources = 100

    extra_kwargs = {}
    if isinstance(base_knl, HelmholtzKernel):
        if base_knl.allow_evanescent:
            extra_kwargs["k"] = 0.2 * (0.707 + 0.707j)
        else:
            extra_kwargs["k"] = 0.2
    if isinstance(base_knl, StokesletKernel):
        extra_kwargs["mu"] = 0.2

    if with_source_derivative:
        knl = DirectionalSourceDerivative(base_knl, "dir_vec")
    else:
        knl = base_knl

    target_kernels = [
            knl,
            AxisTargetDerivative(0, knl),
            ]
    expn = expn_class(knl, order=order)

    from sumpy import P2EFromSingleBox, E2PFromSingleBox, P2P
    p2e = P2EFromSingleBox(expn, kernels=[knl])
    e2p = E2PFromSingleBox(expn, kernels=target_kernels)
    p2p = P2P(target_kernels, exclude_self=False)

    from pytools.convergence import EOCRecorder
    eoc_rec_pot = EOCRecorder()
    eoc_rec_grad_x = EOCRecorder()

    from sumpy.expansion.local import LocalExpansionBase
    if issubclass(expn_class, LocalExpansionBase):
        h_values = [1/5, 1/7, 1/20]
    else:
        h_values = [1/2, 1/3, 1/5]

    rng = np.random.default_rng(19)
    center = np.array([2, 1, 0][:knl.dim], np.float64)
    sources = actx.from_numpy(
        0.7 * (-0.5 + rng.random((knl.dim, nsources), dtype=np.float64))
        + center[:, np.newaxis])

<<<<<<< HEAD
    strengths = actx.from_numpy(
        np.full(nsources, 1 / nsources, dtype=np.float64))

    source_boxes = actx.zeros(1, dtype=np.int32)
    box_source_starts = actx.zeros(1, dtype=np.int32)
    box_source_counts_nonchild = actx.from_numpy(
        np.array([nsources], dtype=np.int32))
=======
    strengths = actx.from_numpy(np.ones(nsources, dtype=np.float64) / nsources)

    source_boxes = actx.from_numpy(np.array([0], dtype=np.int32))
    box_source_starts = actx.from_numpy(np.array([0], dtype=np.int32))
    box_source_counts_nonchild = (
        actx.from_numpy(np.array([nsources], dtype=np.int32)))
>>>>>>> 67c35f2a

    extra_source_kwargs = extra_kwargs.copy()
    if isinstance(knl, DirectionalSourceDerivative):
        alpha = np.linspace(0, 2*np.pi, nsources, np.float64)
        dir_vec = np.vstack([np.cos(alpha), np.sin(alpha)])
        extra_source_kwargs["dir_vec"] = actx.from_numpy(dir_vec)

    from sumpy.visualization import FieldPlotter

    for h in h_values:
        if issubclass(expn_class, LocalExpansionBase):
            loc_center = np.array([5.5, 0.0, 0.0][:knl.dim]) + center
            centers = np.array(loc_center, dtype=np.float64).reshape(knl.dim, 1)
            fp = FieldPlotter(loc_center, extent=h, npoints=res)
        else:
            eval_center = np.array([1/h, 0.0, 0.0][:knl.dim]) + center
            fp = FieldPlotter(eval_center, extent=0.1, npoints=res)
            centers = (np.array([0.0, 0.0, 0.0][:knl.dim],
                                dtype=np.float64).reshape(knl.dim, 1)
                        + center[:, np.newaxis])

        centers = actx.from_numpy(centers)
        targets = actx.from_numpy(make_obj_array(fp.points))

        rscale = 0.5  # pick something non-1

        # {{{ apply p2e

        mpoles = p2e(actx,
                source_boxes=source_boxes,
                box_source_starts=box_source_starts,
                box_source_counts_nonchild=box_source_counts_nonchild,
                centers=centers,
                sources=sources,
                strengths=(strengths,),
                nboxes=1,
                tgt_base_ibox=0,
                rscale=rscale,
                **extra_source_kwargs)

        # }}}

        # {{{ apply e2p

        ntargets = fp.points.shape[-1]

<<<<<<< HEAD
        box_target_starts = actx.zeros(1, dtype=np.int32)
        box_target_counts_nonchild = actx.from_numpy(
            np.array([ntargets], dtype=np.int32))
=======
        box_target_starts = actx.from_numpy(np.array([0], dtype=np.int32))
        box_target_counts_nonchild = (
            actx.from_numpy(np.array([ntargets], dtype=np.int32)))
>>>>>>> 67c35f2a

        pot, grad_x = e2p(
                actx,
                src_expansions=mpoles,
                src_base_ibox=0,
                target_boxes=source_boxes,
                box_target_starts=box_target_starts,
                box_target_counts_nonchild=box_target_counts_nonchild,
                centers=centers,
                targets=targets,
                rscale=rscale,
                **extra_kwargs)
<<<<<<< HEAD

=======
>>>>>>> 67c35f2a
        pot = actx.to_numpy(pot)
        grad_x = actx.to_numpy(grad_x)

        # }}}

        # {{{ compute (direct) reference solution

        pot_direct, grad_x_direct = p2p(
                actx,
                targets, sources, (strengths,),
                **extra_source_kwargs)
        pot_direct = actx.to_numpy(pot_direct)
        grad_x_direct = actx.to_numpy(grad_x_direct)

        pot_direct = actx.to_numpy(pot_direct)
        grad_x_direct = actx.to_numpy(grad_x_direct)

        err_pot = la.norm((pot - pot_direct)/res**2)
        err_grad_x = la.norm((grad_x - grad_x_direct)/res**2)

        if 1:
            err_pot = err_pot / la.norm((pot_direct)/res**2)
            err_grad_x = err_grad_x / la.norm((grad_x_direct)/res**2)

        if 0:
            import matplotlib.pyplot as pt
            from matplotlib.colors import Normalize

            pt.subplot(131)
            im = fp.show_scalar_in_matplotlib(pot.real)
            im.set_norm(Normalize(vmin=-0.1, vmax=0.1))

            pt.subplot(132)
            im = fp.show_scalar_in_matplotlib(pot_direct.real)
            im.set_norm(Normalize(vmin=-0.1, vmax=0.1))
            pt.colorbar()

            pt.subplot(133)
            im = fp.show_scalar_in_matplotlib(np.log10(1e-15+np.abs(pot-pot_direct)))
            im.set_norm(Normalize(vmin=-6, vmax=1))

            pt.colorbar()
            pt.show()

        # }}}

        eoc_rec_pot.add_data_point(h, err_pot)
        eoc_rec_grad_x.add_data_point(h, err_grad_x)

    logger.info("expn_cls %s knl %s order %d", expn_class, knl, order)
    logger.info("POTENTIAL:")
    logger.info("%s", eoc_rec_pot)
    logger.info("X TARGET DERIVATIVE:")
    logger.info("%s", eoc_rec_grad_x)

    tgt_order = order + 1
    if issubclass(expn_class, LocalExpansionBase):
        tgt_order_grad = tgt_order - 1
        slack = 0.7
        grad_slack = 0.5
    else:
        tgt_order_grad = tgt_order + 1

        slack = 0.5
        grad_slack = 1

        if order <= 2:
            slack += 1
            grad_slack += 1

    if isinstance(knl, DirectionalSourceDerivative):
        slack += 1
        grad_slack += 2

    if isinstance(base_knl, DirectionalSourceDerivative):
        slack += 1
        grad_slack += 2

    if isinstance(base_knl, HelmholtzKernel):
        if base_knl.allow_evanescent:
            slack += 0.5
            grad_slack += 0.5

        if issubclass(expn_class, VolumeTaylorMultipoleExpansionBase):
            slack += 0.3
            grad_slack += 0.3

    assert eoc_rec_pot.order_estimate() > tgt_order - slack
    assert eoc_rec_grad_x.order_estimate() > tgt_order_grad - grad_slack

# }}}


# {{{ test_translations

@pytest.mark.parametrize("knl, local_expn_class, mpole_expn_class", [
    (LaplaceKernel(2), VolumeTaylorLocalExpansion, VolumeTaylorMultipoleExpansion),
    (LaplaceKernel(2), LinearPDEConformingVolumeTaylorLocalExpansion,
     LinearPDEConformingVolumeTaylorMultipoleExpansion),
    (LaplaceKernel(3), VolumeTaylorLocalExpansion, VolumeTaylorMultipoleExpansion),
    (LaplaceKernel(3), LinearPDEConformingVolumeTaylorLocalExpansion,
     LinearPDEConformingVolumeTaylorMultipoleExpansion),
    (HelmholtzKernel(2), VolumeTaylorLocalExpansion, VolumeTaylorMultipoleExpansion),
    (HelmholtzKernel(2), LinearPDEConformingVolumeTaylorLocalExpansion,
     LinearPDEConformingVolumeTaylorMultipoleExpansion),
    (HelmholtzKernel(3), VolumeTaylorLocalExpansion, VolumeTaylorMultipoleExpansion),
    (HelmholtzKernel(3), LinearPDEConformingVolumeTaylorLocalExpansion,
     LinearPDEConformingVolumeTaylorMultipoleExpansion),
    (HelmholtzKernel(2), H2DLocalExpansion, H2DMultipoleExpansion),
    (StokesletKernel(2, 0, 0), VolumeTaylorLocalExpansion,
     VolumeTaylorMultipoleExpansion),
    (StokesletKernel(2, 0, 0), LinearPDEConformingVolumeTaylorLocalExpansion,
     LinearPDEConformingVolumeTaylorMultipoleExpansion),
    ])
def test_translations(actx_factory, knl, local_expn_class, mpole_expn_class,
        visualize=False):
    if visualize:
        logging.basicConfig(level=logging.INFO)

    actx = actx_factory()

    res = 20
    nsources = 15

    target_kernels = [knl]

    extra_kwargs = {}
    if isinstance(knl, HelmholtzKernel):
        extra_kwargs["k"] = 0.05
    if isinstance(knl, StokesletKernel):
        extra_kwargs["mu"] = 0.05

    # Just to make sure things also work away from the origin
    rng = np.random.default_rng(18)
    origin = np.array([2, 1, 0][:knl.dim], np.float64)
    sources = actx.from_numpy(
        0.7 * (-0.5 + rng.random((knl.dim, nsources), dtype=np.float64))
        + origin[:, np.newaxis])
    strengths = actx.from_numpy(
<<<<<<< HEAD
        np.full(nsources, 1 / nsources, dtype=np.float64))
=======
        np.ones(nsources, dtype=np.float64) * (1/nsources))
>>>>>>> 67c35f2a

    pconv_verifier_p2m2p = PConvergenceVerifier()
    pconv_verifier_p2m2m2p = PConvergenceVerifier()
    pconv_verifier_p2m2m2l2p = PConvergenceVerifier()
    pconv_verifier_full = PConvergenceVerifier()

    from sumpy.visualization import FieldPlotter

    eval_offset = np.array([5.5, 0.0, 0][:knl.dim])
<<<<<<< HEAD
    centers = (np.array(
=======
    fp = FieldPlotter(eval_offset + origin, extent=0.3, npoints=res)

    centers = actx.from_numpy((np.array(
>>>>>>> 67c35f2a
            [
                # box 0: particles, first mpole here
                [0, 0, 0][:knl.dim],

                # box 1: second mpole here
                np.array([-0.2, 0.1, 0][:knl.dim], np.float64),

                # box 2: first local here
                eval_offset + np.array([0.3, -0.2, 0][:knl.dim], np.float64),

                # box 3: second local and eval here
                eval_offset
                ],
            dtype=np.float64) + origin).T.copy())

    del eval_offset

    if knl.dim == 2:
        orders = [2, 3, 4]
    else:
        orders = [3, 4, 5]

    nboxes = centers.shape[-1]

    def eval_at(e2p, source_box_nr, rscale):
        e2p_target_boxes = actx.from_numpy(
            np.array([source_box_nr], dtype=np.int32))

        # These are indexed by global box numbers.
<<<<<<< HEAD
        e2p_box_target_starts = actx.zeros(4, dtype=np.int32)
        e2p_box_target_counts_nonchild = actx.zeros(4, dtype=np.int32)
        e2p_box_target_counts_nonchild[source_box_nr] = ntargets
=======
        e2p_box_target_starts = actx.from_numpy(
            np.array([0, 0, 0, 0], dtype=np.int32))
        e2p_box_target_counts_nonchild = actx.from_numpy(
            np.array([0, 0, 0, 0], dtype=np.int32))
        e2p_box_target_counts_nonchild[source_box_nr] = fp.points.shape[-1]
>>>>>>> 67c35f2a

        pot, = e2p(
                actx,
                src_expansions=mpoles,
                src_base_ibox=0,
                target_boxes=e2p_target_boxes,
                box_target_starts=e2p_box_target_starts,
                box_target_counts_nonchild=e2p_box_target_counts_nonchild,
                centers=actx.from_numpy(centers),
                targets=targets,
                rscale=rscale,
                **extra_kwargs
                )
        pot = actx.to_numpy(pot)

        return actx.to_numpy(pot)

    m2l_factory = NonFFTM2LTranslationClassFactory()
    m2l_translation = m2l_factory.get_m2l_translation_class(knl, local_expn_class)()

    for order in orders:
        m_expn = mpole_expn_class(knl, order=order)
        l_expn = local_expn_class(knl, order=order, m2l_translation=m2l_translation)

        from sumpy import P2EFromSingleBox, E2PFromSingleBox, P2P, E2EFromCSR
        p2m = P2EFromSingleBox(m_expn)
        m2m = E2EFromCSR(m_expn, m_expn)
        m2p = E2PFromSingleBox(m_expn, target_kernels)
        m2l = E2EFromCSR(m_expn, l_expn)
        l2l = E2EFromCSR(l_expn, l_expn)
        l2p = E2PFromSingleBox(l_expn, target_kernels)
        p2p = P2P(target_kernels, exclude_self=False)

<<<<<<< HEAD
        fp = FieldPlotter(centers[:, -1], extent=0.3, npoints=res)
=======
>>>>>>> 67c35f2a
        targets = actx.from_numpy(make_obj_array(fp.points))

        # {{{ compute (direct) reference solution

        pot_direct, = p2p(
                actx,
                targets, sources, (strengths,),
                **extra_kwargs)
        pot_direct = actx.to_numpy(pot_direct)

        # }}}

        m1_rscale = 0.5
        m2_rscale = 0.25
        l1_rscale = 0.5
        l2_rscale = 0.25

        # {{{ apply P2M

<<<<<<< HEAD
        p2m_source_boxes = actx.zeros(1, dtype=np.int32)

        # These are indexed by global box numbers.
        p2m_box_source_starts = actx.zeros(4, dtype=np.int32)
=======
        p2m_source_boxes = actx.from_numpy(np.array([0], dtype=np.int32))

        # These are indexed by global box numbers.
        p2m_box_source_starts = actx.from_numpy(
            np.array([0, 0, 0, 0], dtype=np.int32))
>>>>>>> 67c35f2a
        p2m_box_source_counts_nonchild = actx.from_numpy(
            np.array([nsources, 0, 0, 0], dtype=np.int32))

        mpoles = p2m(actx,
                source_boxes=p2m_source_boxes,
                box_source_starts=p2m_box_source_starts,
                box_source_counts_nonchild=p2m_box_source_counts_nonchild,
                centers=actx.from_numpy(centers),
                sources=sources,
                strengths=(strengths,),
                nboxes=nboxes,
                rscale=m1_rscale,
                tgt_base_ibox=0,
                **extra_kwargs)

        # }}}

<<<<<<< HEAD
        ntargets = fp.points.shape[-1]

=======
>>>>>>> 67c35f2a
        pot = eval_at(m2p, 0, m1_rscale)

        err = la.norm((pot - pot_direct) / res**2)
        err = err / (la.norm(pot_direct) / res**2)

        pconv_verifier_p2m2p.add_data_point(order, err)

        # {{{ apply M2M

<<<<<<< HEAD
        m2m_target_boxes = actx.from_numpy(
            np.array([1], dtype=np.int32))
        m2m_src_box_starts = actx.from_numpy(
            np.array([0, 1], dtype=np.int32))
        m2m_src_box_lists = actx.from_numpy(
            np.array([0], dtype=np.int32))
=======
        m2m_target_boxes = actx.from_numpy(np.array([1], dtype=np.int32))
        m2m_src_box_starts = actx.from_numpy(np.array([0, 1], dtype=np.int32))
        m2m_src_box_lists = actx.from_numpy(np.array([0], dtype=np.int32))
>>>>>>> 67c35f2a

        mpoles = m2m(actx,
                src_expansions=mpoles,
                src_base_ibox=0,
                tgt_base_ibox=0,
                ntgt_level_boxes=mpoles.shape[0],

                target_boxes=m2m_target_boxes,

                src_box_starts=m2m_src_box_starts,
                src_box_lists=m2m_src_box_lists,
                centers=actx.from_numpy(centers),

                src_rscale=m1_rscale,
                tgt_rscale=m2_rscale,
<<<<<<< HEAD

=======
>>>>>>> 67c35f2a
                **extra_kwargs)

        # }}}

        pot = eval_at(m2p, 1, m2_rscale)

        err = la.norm((pot - pot_direct)/res**2)
        err = err / (la.norm(pot_direct) / res**2)

        pconv_verifier_p2m2m2p.add_data_point(order, err)

        # {{{ apply M2L

<<<<<<< HEAD
        m2l_target_boxes = actx.from_numpy(
            np.array([2], dtype=np.int32))
        m2l_src_box_starts = actx.from_numpy(
            np.array([0, 1], dtype=np.int32))
        m2l_src_box_lists = actx.from_numpy(
            np.array([1], dtype=np.int32))
=======
        m2l_target_boxes = actx.from_numpy(np.array([2], dtype=np.int32))
        m2l_src_box_starts = actx.from_numpy(np.array([0, 1], dtype=np.int32))
        m2l_src_box_lists = actx.from_numpy(np.array([1], dtype=np.int32))
>>>>>>> 67c35f2a

        mpoles = m2l(actx,
                src_expansions=mpoles,
                src_base_ibox=0,
                tgt_base_ibox=0,
                ntgt_level_boxes=mpoles.shape[0],

                target_boxes=m2l_target_boxes,
                src_box_starts=m2l_src_box_starts,
                src_box_lists=m2l_src_box_lists,
                centers=actx.from_numpy(centers),

                src_rscale=m2_rscale,
                tgt_rscale=l1_rscale,
<<<<<<< HEAD

=======
>>>>>>> 67c35f2a
                **extra_kwargs)

        # }}}

        pot = eval_at(l2p, 2, l1_rscale)

        err = la.norm((pot - pot_direct)/res**2)
        err = err / (la.norm(pot_direct) / res**2)

        pconv_verifier_p2m2m2l2p.add_data_point(order, err)

        # {{{ apply L2L

<<<<<<< HEAD
        l2l_target_boxes = actx.from_numpy(
            np.array([3], dtype=np.int32))
        l2l_src_box_starts = actx.from_numpy(
            np.array([0, 1], dtype=np.int32))
        l2l_src_box_lists = actx.from_numpy(
            np.array([2], dtype=np.int32))
=======
        l2l_target_boxes = actx.from_numpy(np.array([3], dtype=np.int32))
        l2l_src_box_starts = actx.from_numpy(np.array([0, 1], dtype=np.int32))
        l2l_src_box_lists = actx.from_numpy(np.array([2], dtype=np.int32))
>>>>>>> 67c35f2a

        mpoles = l2l(actx,
                src_expansions=mpoles,
                src_base_ibox=0,
                tgt_base_ibox=0,
                ntgt_level_boxes=mpoles.shape[0],

                target_boxes=l2l_target_boxes,
                src_box_starts=l2l_src_box_starts,
                src_box_lists=l2l_src_box_lists,
                centers=actx.from_numpy(centers),

                src_rscale=l1_rscale,
                tgt_rscale=l2_rscale,
<<<<<<< HEAD

=======
>>>>>>> 67c35f2a
                **extra_kwargs)

        # }}}

        pot = eval_at(l2p, 3, l2_rscale)

        err = la.norm((pot - pot_direct)/res**2)
        err = err / (la.norm(pot_direct) / res**2)

        pconv_verifier_full.add_data_point(order, err)

    for name, verifier in [
            ("p2m2p", pconv_verifier_p2m2p),
            ("p2m2m2p", pconv_verifier_p2m2m2p),
            ("p2m2m2l2p", pconv_verifier_p2m2m2l2p),
            ("full", pconv_verifier_full),
            ]:
        logger.info(30*"-")
        logger.info("name:  %s", name)
        logger.info(30*"-")
        logger.info("result: %s", verifier)
        logger.info(30*"-")

        verifier()

# }}}


# {{{ test_m2m_and_l2l_exprs_simpler

@pytest.mark.parametrize("order", [4])
@pytest.mark.parametrize(("base_knl", "local_expn_class", "mpole_expn_class"), [
    (LaplaceKernel(2), VolumeTaylorLocalExpansion, VolumeTaylorMultipoleExpansion),
    ])
@pytest.mark.parametrize("with_source_derivative", [
    False,
    True
    ])
def test_m2m_and_l2l_exprs_simpler(base_knl, local_expn_class, mpole_expn_class,
        order, with_source_derivative):
    extra_kwargs = {}
    if isinstance(base_knl, HelmholtzKernel):
        if base_knl.allow_evanescent:
            extra_kwargs["k"] = 0.2 * (0.707 + 0.707j)
        else:
            extra_kwargs["k"] = 0.2
    if isinstance(base_knl, StokesletKernel):
        extra_kwargs["mu"] = 0.2

    if with_source_derivative:
        knl = DirectionalSourceDerivative(base_knl, "dir_vec")
    else:
        knl = base_knl

    mpole_expn = mpole_expn_class(knl, order=order)
    local_expn = local_expn_class(knl, order=order)

    dvec = sym.make_sym_vector("d", knl.dim)
    src_coeff_exprs = [sym.Symbol(f"src_coeff{i}") for i in range(len(mpole_expn))]

    src_rscale = 3
    tgt_rscale = 2

    faster_m2m = mpole_expn.translate_from(mpole_expn, src_coeff_exprs, src_rscale,
            dvec, tgt_rscale)
    slower_m2m = mpole_expn.translate_from(mpole_expn, src_coeff_exprs, src_rscale,
            dvec, tgt_rscale, _fast_version=False)

    for expr1, expr2 in zip(faster_m2m, slower_m2m):
        assert float(sym.doit(expr1 - expr2).expand()) == 0.0

    faster_l2l = local_expn.translate_from(local_expn, src_coeff_exprs, src_rscale,
            dvec, tgt_rscale)
    slower_l2l = local_expn.translate_from(local_expn, src_coeff_exprs, src_rscale,
            dvec, tgt_rscale, _fast_version=False)
    for expr1, expr2 in zip(faster_l2l, slower_l2l):
        assert float(sym.doit(expr1 - expr2).expand()) == 0.0

# }}}


# {{{ test toeplitz

def _m2l_translate_simple(tgt_expansion, src_expansion, src_coeff_exprs, src_rscale,
                           dvec, tgt_rscale):
    if not tgt_expansion.use_rscale:
        src_rscale = 1
        tgt_rscale = 1

    from sumpy.expansion.multipole import VolumeTaylorMultipoleExpansionBase
    if not isinstance(src_expansion, VolumeTaylorMultipoleExpansionBase):
        return 1

    # We know the general form of the multipole expansion is:
    #
    #    coeff0 * diff(kernel, mi0) + coeff1 * diff(kernel, mi1) + ...
    #
    # To get the local expansion coefficients, we take derivatives of
    # the multipole expansion.
    taker = src_expansion.kernel.get_derivative_taker(dvec, src_rscale, sac=None)

    from sumpy.tools import add_mi

    result = []
    for deriv in tgt_expansion.get_coefficient_identifiers():
        local_result = []
        for coeff, term in zip(
                src_coeff_exprs,
                src_expansion.get_coefficient_identifiers()):

            kernel_deriv = taker.diff(add_mi(deriv, term)) / src_rscale**sum(deriv)

            local_result.append(
                    coeff * kernel_deriv * tgt_rscale**sum(deriv))
        result.append(sym.Add(*local_result))

    return result


def test_m2l_toeplitz():
    dim = 3
    knl = LaplaceKernel(dim)

    local_expn_class = LinearPDEConformingVolumeTaylorLocalExpansion
    mpole_expn_class = LinearPDEConformingVolumeTaylorMultipoleExpansion
    m2l_factory = NonFFTM2LTranslationClassFactory()
    m2l_translation = m2l_factory.get_m2l_translation_class(knl, local_expn_class)()

    local_expn = local_expn_class(knl, order=5, m2l_translation=m2l_translation)
    mpole_expn = mpole_expn_class(knl, order=5)

    dvec = sym.make_sym_vector("d", dim)

    rng = np.random.default_rng(44)
    src_coeff_exprs = list(1 + rng.standard_normal(len(mpole_expn)))
    src_rscale = 2.0
    tgt_rscale = 1.0

    expected_output = _m2l_translate_simple(
        local_expn, mpole_expn, src_coeff_exprs,
        src_rscale, dvec, tgt_rscale)
    actual_output = local_expn.translate_from(
        mpole_expn, src_coeff_exprs,
        src_rscale, dvec, tgt_rscale, sac=None)

    replace_dict = {d: rng.random() for d in dvec}
    for sym_a, sym_b in zip(expected_output, actual_output):
        num_a = sym_a.xreplace(replace_dict)
        num_b = sym_b.xreplace(replace_dict)

        assert abs(num_a - num_b)/abs(num_a) < 1e-10

# }}}


# {{{ test_m2m_compressed

@pytest.mark.parametrize("dim", [2, 3])
@pytest.mark.parametrize("order", [2, 4, 6])
def test_m2m_compressed_error_helmholtz(actx_factory, dim, order):
    from sumpy import toys

    actx = actx_factory()

    knl = HelmholtzKernel(dim)
    extra_kernel_kwargs = {"k": 5}

    mpole_expn_classes = [LinearPDEConformingVolumeTaylorMultipoleExpansion,
                                VolumeTaylorMultipoleExpansion]
    local_expn_classes = [LinearPDEConformingVolumeTaylorLocalExpansion,
                                VolumeTaylorLocalExpansion]

    eval_center = np.array([0.1, 0.0, 0.0][:dim]).reshape(dim, 1)
    mpole_center = np.array([0.0, 0.0, 0.0][:dim]).reshape(dim, 1)

    ntargets_per_dim = 10
    nsources_per_dim = 10

    sources_grid = np.meshgrid(*[np.linspace(0, 1, nsources_per_dim)
            for _ in range(dim)])
    sources_grid = np.ndarray.flatten(np.array(sources_grid)).reshape(dim, -1)

    targets_grid = np.meshgrid(*[np.linspace(0, 1, ntargets_per_dim)
            for _ in range(dim)])
    targets_grid = np.ndarray.flatten(np.array(targets_grid)).reshape(dim, -1)

    targets = eval_center - 0.1*(targets_grid - 0.5)

    from pytools.convergence import EOCRecorder
    eoc_rec = EOCRecorder()
    h_values = 2.0**np.arange(-7, -3)
    for h in h_values:
        sources = (h*(-0.5+sources_grid.astype(np.float64)) + mpole_center)
        second_center = mpole_center + h/2
        furthest_source = np.max(np.abs(sources - mpole_center))
        m2m_vals = [0, 0]
        for i, (mpole_expn_class, local_expn_class) in \
                enumerate(zip(mpole_expn_classes, local_expn_classes)):
            tctx = toys.ToyContext(
                knl,
                extra_kernel_kwargs=extra_kernel_kwargs,
                local_expn_class=local_expn_class,
                mpole_expn_class=mpole_expn_class,
            )
            pt_src = toys.PointSources(
                tctx,
                sources,
                np.ones(sources.shape[-1])
            )

            mexp = toys.multipole_expand(actx, pt_src,
                center=mpole_center.reshape(dim),
                order=order,
                rscale=h)
            mexp2 = toys.multipole_expand(actx, mexp,
                center=second_center.reshape(dim),
                order=order,
                rscale=h)
            m2m_vals[i] = mexp2.eval(actx, targets)

        err = np.linalg.norm(m2m_vals[1] - m2m_vals[0]) \
                / np.linalg.norm(m2m_vals[1])
        eoc_rec.add_data_point(furthest_source, err)

    logger.info("\n%s", eoc_rec)
    assert eoc_rec.order_estimate() >= order + 1

# }}}


# You can test individual routines by typing
# $ python test_kernels.py 'test_p2p(_acf, True)'

if __name__ == "__main__":
    if len(sys.argv) > 1:
        exec(sys.argv[1])
    else:
        pytest.main([__file__])

# vim: fdm=marker<|MERGE_RESOLUTION|>--- conflicted
+++ resolved
@@ -84,27 +84,15 @@
         extra_kwargs["target_to_source"] = (
             actx.from_numpy(np.arange(n, dtype=np.int32)))
 
-<<<<<<< HEAD
-    potential, potential_ref = knl(
+    potential, _ = knl(
             actx,
-=======
-    evt, (potential, x_derivative) = knl(
-            actx.queue,
->>>>>>> 67c35f2a
             actx.from_numpy(targets),
             actx.from_numpy(sources),
             [actx.from_numpy(strengths)],
             **extra_kwargs)
-<<<<<<< HEAD
-
     potential = actx.to_numpy(potential)
-    potential_ref = np.empty_like(potential_ref)
-
-=======
-    potential = actx.to_numpy(potential)
 
     potential_ref = np.empty_like(potential)
->>>>>>> 67c35f2a
     targets = targets.T
     sources = sources.T
     for itarg in range(n):
@@ -166,31 +154,17 @@
         + center[:, np.newaxis])
 
     strengths = [
-<<<<<<< HEAD
-        actx.from_numpy(np.full(nsources, 1 / nsources, dtype=np.float64)),
-        actx.from_numpy(np.full(nsources, 2 / nsources, dtype=np.float64))
-    ]
-
-    source_boxes = actx.zeros(1, dtype=np.int32)
-    box_source_starts = actx.zeros(1, dtype=np.int32)
-=======
         actx.from_numpy(np.ones(nsources, dtype=np.float64) * (1/nsources)),
         actx.from_numpy(np.ones(nsources, dtype=np.float64) * (2/nsources))
     ]
 
     source_boxes = actx.from_numpy(np.array([0], dtype=np.int32))
     box_source_starts = actx.from_numpy(np.array([0], dtype=np.int32))
->>>>>>> 67c35f2a
     box_source_counts_nonchild = (
         actx.from_numpy(np.array([nsources], dtype=np.int32)))
 
     alpha = np.linspace(0, 2*np.pi, nsources, np.float64)
-<<<<<<< HEAD
-    dir_vec = actx.from_numpy(
-        np.vstack([np.cos(alpha), np.sin(alpha)]))
-=======
     dir_vec = actx.from_numpy(np.vstack([np.cos(alpha), np.sin(alpha)]))
->>>>>>> 67c35f2a
 
     from sumpy.expansion.local import LocalExpansionBase
     if issubclass(expn_class, LocalExpansionBase):
@@ -222,10 +196,6 @@
             rscale=rscale,
             dir_vec=dir_vec,
             **extra_kwargs)
-<<<<<<< HEAD
-=======
-
->>>>>>> 67c35f2a
     actual_result = actx.to_numpy(mpoles)
 
     # apply p2e separately
@@ -249,17 +219,11 @@
             tgt_base_ibox=0,
             rscale=rscale,
             **extra_source_kwargs)
-<<<<<<< HEAD
-        expected_result += actx.to_numpy(mpoles)
-
-    norm = la.norm(actual_result - expected_result) / la.norm(expected_result)
-=======
         mpoles = actx.to_numpy(mpoles)
 
         expected_result += mpoles
 
     norm = la.norm(actual_result - expected_result)/la.norm(expected_result)
->>>>>>> 67c35f2a
     assert norm < 1e-12
 
 # }}}
@@ -346,22 +310,12 @@
         0.7 * (-0.5 + rng.random((knl.dim, nsources), dtype=np.float64))
         + center[:, np.newaxis])
 
-<<<<<<< HEAD
-    strengths = actx.from_numpy(
-        np.full(nsources, 1 / nsources, dtype=np.float64))
-
-    source_boxes = actx.zeros(1, dtype=np.int32)
-    box_source_starts = actx.zeros(1, dtype=np.int32)
-    box_source_counts_nonchild = actx.from_numpy(
-        np.array([nsources], dtype=np.int32))
-=======
     strengths = actx.from_numpy(np.ones(nsources, dtype=np.float64) / nsources)
 
     source_boxes = actx.from_numpy(np.array([0], dtype=np.int32))
     box_source_starts = actx.from_numpy(np.array([0], dtype=np.int32))
     box_source_counts_nonchild = (
         actx.from_numpy(np.array([nsources], dtype=np.int32)))
->>>>>>> 67c35f2a
 
     extra_source_kwargs = extra_kwargs.copy()
     if isinstance(knl, DirectionalSourceDerivative):
@@ -408,15 +362,9 @@
 
         ntargets = fp.points.shape[-1]
 
-<<<<<<< HEAD
-        box_target_starts = actx.zeros(1, dtype=np.int32)
-        box_target_counts_nonchild = actx.from_numpy(
-            np.array([ntargets], dtype=np.int32))
-=======
         box_target_starts = actx.from_numpy(np.array([0], dtype=np.int32))
         box_target_counts_nonchild = (
             actx.from_numpy(np.array([ntargets], dtype=np.int32)))
->>>>>>> 67c35f2a
 
         pot, grad_x = e2p(
                 actx,
@@ -429,10 +377,6 @@
                 targets=targets,
                 rscale=rscale,
                 **extra_kwargs)
-<<<<<<< HEAD
-
-=======
->>>>>>> 67c35f2a
         pot = actx.to_numpy(pot)
         grad_x = actx.to_numpy(grad_x)
 
@@ -444,9 +388,6 @@
                 actx,
                 targets, sources, (strengths,),
                 **extra_source_kwargs)
-        pot_direct = actx.to_numpy(pot_direct)
-        grad_x_direct = actx.to_numpy(grad_x_direct)
-
         pot_direct = actx.to_numpy(pot_direct)
         grad_x_direct = actx.to_numpy(grad_x_direct)
 
@@ -572,11 +513,7 @@
         0.7 * (-0.5 + rng.random((knl.dim, nsources), dtype=np.float64))
         + origin[:, np.newaxis])
     strengths = actx.from_numpy(
-<<<<<<< HEAD
-        np.full(nsources, 1 / nsources, dtype=np.float64))
-=======
         np.ones(nsources, dtype=np.float64) * (1/nsources))
->>>>>>> 67c35f2a
 
     pconv_verifier_p2m2p = PConvergenceVerifier()
     pconv_verifier_p2m2m2p = PConvergenceVerifier()
@@ -586,13 +523,9 @@
     from sumpy.visualization import FieldPlotter
 
     eval_offset = np.array([5.5, 0.0, 0][:knl.dim])
-<<<<<<< HEAD
-    centers = (np.array(
-=======
     fp = FieldPlotter(eval_offset + origin, extent=0.3, npoints=res)
 
     centers = actx.from_numpy((np.array(
->>>>>>> 67c35f2a
             [
                 # box 0: particles, first mpole here
                 [0, 0, 0][:knl.dim],
@@ -622,17 +555,11 @@
             np.array([source_box_nr], dtype=np.int32))
 
         # These are indexed by global box numbers.
-<<<<<<< HEAD
-        e2p_box_target_starts = actx.zeros(4, dtype=np.int32)
-        e2p_box_target_counts_nonchild = actx.zeros(4, dtype=np.int32)
-        e2p_box_target_counts_nonchild[source_box_nr] = ntargets
-=======
         e2p_box_target_starts = actx.from_numpy(
             np.array([0, 0, 0, 0], dtype=np.int32))
         e2p_box_target_counts_nonchild = actx.from_numpy(
             np.array([0, 0, 0, 0], dtype=np.int32))
         e2p_box_target_counts_nonchild[source_box_nr] = fp.points.shape[-1]
->>>>>>> 67c35f2a
 
         pot, = e2p(
                 actx,
@@ -641,14 +568,14 @@
                 target_boxes=e2p_target_boxes,
                 box_target_starts=e2p_box_target_starts,
                 box_target_counts_nonchild=e2p_box_target_counts_nonchild,
-                centers=actx.from_numpy(centers),
+                centers=centers,
                 targets=targets,
                 rscale=rscale,
                 **extra_kwargs
                 )
         pot = actx.to_numpy(pot)
 
-        return actx.to_numpy(pot)
+        return pot
 
     m2l_factory = NonFFTM2LTranslationClassFactory()
     m2l_translation = m2l_factory.get_m2l_translation_class(knl, local_expn_class)()
@@ -666,10 +593,6 @@
         l2p = E2PFromSingleBox(l_expn, target_kernels)
         p2p = P2P(target_kernels, exclude_self=False)
 
-<<<<<<< HEAD
-        fp = FieldPlotter(centers[:, -1], extent=0.3, npoints=res)
-=======
->>>>>>> 67c35f2a
         targets = actx.from_numpy(make_obj_array(fp.points))
 
         # {{{ compute (direct) reference solution
@@ -689,18 +612,11 @@
 
         # {{{ apply P2M
 
-<<<<<<< HEAD
-        p2m_source_boxes = actx.zeros(1, dtype=np.int32)
-
-        # These are indexed by global box numbers.
-        p2m_box_source_starts = actx.zeros(4, dtype=np.int32)
-=======
         p2m_source_boxes = actx.from_numpy(np.array([0], dtype=np.int32))
 
         # These are indexed by global box numbers.
         p2m_box_source_starts = actx.from_numpy(
             np.array([0, 0, 0, 0], dtype=np.int32))
->>>>>>> 67c35f2a
         p2m_box_source_counts_nonchild = actx.from_numpy(
             np.array([nsources, 0, 0, 0], dtype=np.int32))
 
@@ -708,7 +624,7 @@
                 source_boxes=p2m_source_boxes,
                 box_source_starts=p2m_box_source_starts,
                 box_source_counts_nonchild=p2m_box_source_counts_nonchild,
-                centers=actx.from_numpy(centers),
+                centers=centers,
                 sources=sources,
                 strengths=(strengths,),
                 nboxes=nboxes,
@@ -718,11 +634,6 @@
 
         # }}}
 
-<<<<<<< HEAD
-        ntargets = fp.points.shape[-1]
-
-=======
->>>>>>> 67c35f2a
         pot = eval_at(m2p, 0, m1_rscale)
 
         err = la.norm((pot - pot_direct) / res**2)
@@ -732,18 +643,9 @@
 
         # {{{ apply M2M
 
-<<<<<<< HEAD
-        m2m_target_boxes = actx.from_numpy(
-            np.array([1], dtype=np.int32))
-        m2m_src_box_starts = actx.from_numpy(
-            np.array([0, 1], dtype=np.int32))
-        m2m_src_box_lists = actx.from_numpy(
-            np.array([0], dtype=np.int32))
-=======
         m2m_target_boxes = actx.from_numpy(np.array([1], dtype=np.int32))
         m2m_src_box_starts = actx.from_numpy(np.array([0, 1], dtype=np.int32))
         m2m_src_box_lists = actx.from_numpy(np.array([0], dtype=np.int32))
->>>>>>> 67c35f2a
 
         mpoles = m2m(actx,
                 src_expansions=mpoles,
@@ -755,14 +657,10 @@
 
                 src_box_starts=m2m_src_box_starts,
                 src_box_lists=m2m_src_box_lists,
-                centers=actx.from_numpy(centers),
+                centers=centers,
 
                 src_rscale=m1_rscale,
                 tgt_rscale=m2_rscale,
-<<<<<<< HEAD
-
-=======
->>>>>>> 67c35f2a
                 **extra_kwargs)
 
         # }}}
@@ -776,18 +674,9 @@
 
         # {{{ apply M2L
 
-<<<<<<< HEAD
-        m2l_target_boxes = actx.from_numpy(
-            np.array([2], dtype=np.int32))
-        m2l_src_box_starts = actx.from_numpy(
-            np.array([0, 1], dtype=np.int32))
-        m2l_src_box_lists = actx.from_numpy(
-            np.array([1], dtype=np.int32))
-=======
         m2l_target_boxes = actx.from_numpy(np.array([2], dtype=np.int32))
         m2l_src_box_starts = actx.from_numpy(np.array([0, 1], dtype=np.int32))
         m2l_src_box_lists = actx.from_numpy(np.array([1], dtype=np.int32))
->>>>>>> 67c35f2a
 
         mpoles = m2l(actx,
                 src_expansions=mpoles,
@@ -798,14 +687,10 @@
                 target_boxes=m2l_target_boxes,
                 src_box_starts=m2l_src_box_starts,
                 src_box_lists=m2l_src_box_lists,
-                centers=actx.from_numpy(centers),
+                centers=centers,
 
                 src_rscale=m2_rscale,
                 tgt_rscale=l1_rscale,
-<<<<<<< HEAD
-
-=======
->>>>>>> 67c35f2a
                 **extra_kwargs)
 
         # }}}
@@ -819,18 +704,9 @@
 
         # {{{ apply L2L
 
-<<<<<<< HEAD
-        l2l_target_boxes = actx.from_numpy(
-            np.array([3], dtype=np.int32))
-        l2l_src_box_starts = actx.from_numpy(
-            np.array([0, 1], dtype=np.int32))
-        l2l_src_box_lists = actx.from_numpy(
-            np.array([2], dtype=np.int32))
-=======
         l2l_target_boxes = actx.from_numpy(np.array([3], dtype=np.int32))
         l2l_src_box_starts = actx.from_numpy(np.array([0, 1], dtype=np.int32))
         l2l_src_box_lists = actx.from_numpy(np.array([2], dtype=np.int32))
->>>>>>> 67c35f2a
 
         mpoles = l2l(actx,
                 src_expansions=mpoles,
@@ -841,14 +717,10 @@
                 target_boxes=l2l_target_boxes,
                 src_box_starts=l2l_src_box_starts,
                 src_box_lists=l2l_src_box_lists,
-                centers=actx.from_numpy(centers),
+                centers=centers,
 
                 src_rscale=l1_rscale,
                 tgt_rscale=l2_rscale,
-<<<<<<< HEAD
-
-=======
->>>>>>> 67c35f2a
                 **extra_kwargs)
 
         # }}}
