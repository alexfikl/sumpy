--- conflicted
+++ resolved
@@ -25,15 +25,10 @@
 import numpy as np
 import loopy as lp
 
-<<<<<<< HEAD
 from pytools.obj_array import make_obj_array
 
 from sumpy.array_context import PyOpenCLArrayContext, make_loopy_program
 from sumpy.tools import KernelCacheMixin
-=======
-from sumpy.tools import KernelCacheMixin
-from loopy.version import MOST_RECENT_LANGUAGE_VERSION
->>>>>>> 05cbf8e5
 
 
 __doc__ = """
@@ -50,14 +45,8 @@
 
 # {{{ E2PBase: base class
 
-<<<<<<< HEAD
-class E2PBase(KernelCacheMixin):
+class E2PBase(KernelCacheMixin, ABC):
     def __init__(self, expansion, kernels, name=None):
-=======
-class E2PBase(KernelCacheMixin, ABC):
-    def __init__(self, ctx, expansion, kernels,
-            name=None, device=None):
->>>>>>> 05cbf8e5
         """
         :arg expansion: a subclass of :class:`sympy.expansion.ExpansionBase`
         :arg strength_usage: A list of integers indicating which expression
@@ -83,14 +72,12 @@
         self.dim = expansion.dim
 
     @property
-<<<<<<< HEAD
     def nresults(self):
         return len(self.kernels)
-=======
+
     @abstractmethod
     def default_name(self):
         pass
->>>>>>> 05cbf8e5
 
     def get_loopy_insns_and_result_names(self):
         import sumpy.symbolic as sym
