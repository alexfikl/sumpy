__copyright__ = "Copyright (C) 2012 Andreas Kloeckner"

__license__ = """
Permission is hereby granted, free of charge, to any person obtaining a copy
of this software and associated documentation files (the "Software"), to deal
in the Software without restriction, including without limitation the rights
to use, copy, modify, merge, publish, distribute, sublicense, and/or sell
copies of the Software, and to permit persons to whom the Software is
furnished to do so, subject to the following conditions:

The above copyright notice and this permission notice shall be included in
all copies or substantial portions of the Software.

THE SOFTWARE IS PROVIDED "AS IS", WITHOUT WARRANTY OF ANY KIND, EXPRESS OR
IMPLIED, INCLUDING BUT NOT LIMITED TO THE WARRANTIES OF MERCHANTABILITY,
FITNESS FOR A PARTICULAR PURPOSE AND NONINFRINGEMENT. IN NO EVENT SHALL THE
AUTHORS OR COPYRIGHT HOLDERS BE LIABLE FOR ANY CLAIM, DAMAGES OR OTHER
LIABILITY, WHETHER IN AN ACTION OF CONTRACT, TORT OR OTHERWISE, ARISING FROM,
OUT OF OR IN CONNECTION WITH THE SOFTWARE OR THE USE OR OTHER DEALINGS IN
THE SOFTWARE.
"""

import sumpy.symbolic as sym
from sumpy.tools import add_to_sac, fft

from sumpy.expansion import (
    ExpansionBase, VolumeTaylorExpansion, LaplaceConformingVolumeTaylorExpansion,
    HelmholtzConformingVolumeTaylorExpansion,
    BiharmonicConformingVolumeTaylorExpansion)

<<<<<<< HEAD
from sumpy.tools import (mi_increment_axis, matvec_toeplitz_upper_triangular,
    fft_toeplitz_upper_triangular)
=======
from sumpy.tools import mi_increment_axis, matvec_toeplitz_upper_triangular
>>>>>>> 5c59bc1c
from pytools import single_valued

import logging
logger = logging.getLogger(__name__)

__doc__ = """

.. autoclass:: LocalExpansionBase
.. autoclass:: VolumeTaylorLocalExpansion
.. autoclass:: H2DLocalExpansion
.. autoclass:: Y2DLocalExpansion
.. autoclass:: LineTaylorLocalExpansion

"""


class LocalExpansionBase(ExpansionBase):
<<<<<<< HEAD
    init_arg_names = ("kernel", "order", "use_rscale", "use_fft")

    def __init__(self, kernel, order, use_rscale=None, use_fft=False):
        super().__init__(kernel, order, use_rscale)
        self.use_fft = use_fft

    def with_kernel(self, kernel):
        return type(self)(kernel, self.order, self.use_rscale,
                use_fft=self.use_fft)

    def update_persistent_hash(self, key_hash, key_builder):
        super().update_persistent_hash(key_hash, key_builder)
        key_builder.rec(key_hash, self.use_fft)

    def __eq__(self, other):
        return (
                type(self) == type(other)
                and self.kernel == other.kernel
                and self.order == other.order
                and self.use_rscale == other.use_rscale
                and self.use_fft == other.use_fft)
=======
    """Base class for local expansions.
    """
    def m2l_global_precompute_exprs(self, src_expansion, src_rscale,
            dvec, tgt_rscale, sac):
        """Return an iterable of expressions that needs to be precomputed
        for multipole-to-local translations that depend only on the
        distance between the multipole center and the local center.

        Since there are only a finite amount of different values for the
        distance between per level, these can be precomputed for the tree.
        """
        return tuple()

    def m2l_global_precompute_nexpr(self, src_expansion):
        """Return the number of expressions returned by
        :func:`~sumpy.expansion.local.LocalExpansionBase.m2l_global_precompute_exprs`.
        """
        return 0

    def translate_from(self, src_expansion, src_coeff_exprs, src_rscale,
            dvec, tgt_rscale, sac=None, precomputed_exprs=None):
        raise NotImplementedError
>>>>>>> 5c59bc1c


# {{{ line taylor

class LineTaylorLocalExpansion(LocalExpansionBase):

    def get_storage_index(self, k):
        return k

    def get_coefficient_identifiers(self):
        return list(range(self.order+1))

    def coefficients_from_source(self, kernel, avec, bvec, rscale, sac=None):
        # no point in heeding rscale here--just ignore it
        if bvec is None:
            raise RuntimeError("cannot use line-Taylor expansions in a setting "
                    "where the center-target vector is not known at coefficient "
                    "formation")

        tau = sym.Symbol("tau")

        avec_line = avec + tau*bvec

        line_kernel = kernel.get_expression(avec_line)

        from sumpy.symbolic import USE_SYMENGINE

        if USE_SYMENGINE:
            from sumpy.tools import ExprDerivativeTaker, my_syntactic_subs
            deriv_taker = ExprDerivativeTaker(line_kernel, (tau,), sac=sac, rscale=1)

            return [my_syntactic_subs(
                        kernel.postprocess_at_source(
                            deriv_taker.diff(i),
                            avec),
                    {tau: 0})
                    for i in self.get_coefficient_identifiers()]
        else:
            # Workaround for sympy. The automatic distribution after
            # single-variable diff makes the expressions very large
            # (https://github.com/sympy/sympy/issues/4596), so avoid doing
            # single variable diff.
            #
            # See also https://gitlab.tiker.net/inducer/pytential/merge_requests/12

            return [kernel.postprocess_at_source(
                            line_kernel.diff("tau", i), avec)
                    .subs("tau", 0)
                    for i in self.get_coefficient_identifiers()]

    def evaluate(self, kernel, coeffs, bvec, rscale, sac=None):
        # no point in heeding rscale here--just ignore it
        from pytools import factorial
        return sym.Add(*(
                coeffs[self.get_storage_index(i)] / factorial(i)
                for i in self.get_coefficient_identifiers()))

# }}}


# {{{ volume taylor

class VolumeTaylorLocalExpansionBase(LocalExpansionBase):
    """
    Coefficients represent derivative values of the kernel.
    """

    def coefficients_from_source_vec(self, kernels, avec, bvec, rscale, weights,
            sac=None):
        """Form an expansion with a linear combination of kernels and weights.
        Since all of the kernels share a base kernel, this method uses one
        derivative taker with one SymbolicAssignmentCollection object
        to remove redundant calculations.

        :arg avec: vector from source to center.
        :arg bvec: vector from center to target. Not usually necessary,
            except for line-Taylor expansion.
        :arg sac: a symbolic assignment collection where temporary
            expressions are stored.

        :returns: a list of :mod:`sympy` expressions representing
            the coefficients of the expansion.
        """
        if not self.use_rscale:
            rscale = 1

        base_kernel = single_valued(knl.get_base_kernel() for knl in kernels)
        base_taker = base_kernel.get_derivative_taker(avec, rscale, sac)
        result = [0]*len(self)

        for knl, weight in zip(kernels, weights):
            taker = knl.postprocess_at_source(base_taker, avec)
            # Following is a hack to make sure cse works.
            if 1:
                def save_temp(x):
                    return add_to_sac(sac, weight * x)

                for i, mi in enumerate(self.get_coefficient_identifiers()):
                    result[i] += taker.diff(mi, save_temp)
            else:
                def save_temp(x):
                    return add_to_sac(sac, x)

                for i, mi in enumerate(self.get_coefficient_identifiers()):
                    result[i] += weight * taker.diff(mi, save_temp)

        return result

    def coefficients_from_source(self, kernel, avec, bvec, rscale, sac=None):
        return self.coefficients_from_source_vec((kernel,), avec, bvec,
                rscale=rscale, weights=(1,), sac=sac)

    def evaluate(self, kernel, coeffs, bvec, rscale, sac=None):
        if not self.use_rscale:
            rscale = 1

        evaluated_coeffs = (
            self.expansion_terms_wrangler.get_full_kernel_derivatives_from_stored(
                coeffs, rscale, sac=sac))

        bvec_scaled = [b*rscale**-1 for b in bvec]
        from sumpy.tools import mi_power, mi_factorial

        result = sum(
            coeff
            * mi_power(bvec_scaled, mi, evaluate=False)
            / mi_factorial(mi)
            for coeff, mi in zip(
                    evaluated_coeffs, self.get_full_coefficient_identifiers()))

        return kernel.postprocess_at_target(result, bvec)

    def m2l_global_precompute_nexpr(self, src_expansion):
        """Returns number of expressions in M2L global precomputation step.
        """
<<<<<<< HEAD
        if self.use_fft:
            return len(self._m2l_global_precompute_mis(src_expansion)[0])
        else:
            return len(self._m2l_global_precompute_mis(src_expansion)[1])
=======
        return len(self._m2l_global_precompute_mis(src_expansion)[1])
>>>>>>> 5c59bc1c

    def _m2l_global_precompute_mis(self, src_expansion):
        """A helper method to calculate multi-indices used in M2L global
        precomputation step.
        """
        from pytools import generate_nonnegative_integer_tuples_below as gnitb
        from sumpy.tools import add_mi

        # max_mi is the multi-index which is the sum of the
        # element-wise maximum of source multi-indices and the
        # element-wise maximum of target multi-indices.
        max_mi = [0]*self.dim
        for i in range(self.dim):
            max_mi[i] = max(mi[i] for mi in
                              src_expansion.get_coefficient_identifiers())
            max_mi[i] += max(mi[i] for mi in
                              self.get_coefficient_identifiers())

        # These are the multi-indices in the Toeplitz matrix.
        # Note that to get the Toeplitz matrix structure some
        # multi-indices that is not in the M2L computation were
        # added. This corresponds to adding $\mathcal{O}(p^{d-1})$
        # additional rows and columns in the case of some PDEs
        # like Laplace and $\mathcal{O}(p^d)$ in other cases.
        toeplitz_matrix_coeffs = list(gnitb([m + 1 for m in max_mi]))

        # These are the multi-indices in the computation of M2L
        # without the additional mis in the Toeplitz matrix
<<<<<<< HEAD
        needed_vector_terms = []
=======
        needed_vector_terms = set()
>>>>>>> 5c59bc1c
        # For eg: 2D full Taylor Laplace, we only need kernel derivatives
        # (n1+n2, m1+m2), n1+m1<=p, n2+m2<=p
        for tgt_deriv in self.get_coefficient_identifiers():
            for src_deriv in src_expansion.get_coefficient_identifiers():
                needed = add_mi(src_deriv, tgt_deriv)
                if needed not in needed_vector_terms:
<<<<<<< HEAD
                    needed_vector_terms.append(needed)

        return toeplitz_matrix_coeffs, needed_vector_terms, max_mi

    def m2l_global_precompute_exprs(self, src_expansion, src_rscale,
            dvec, tgt_rscale, sac):

=======
                    needed_vector_terms.add(needed)

        return toeplitz_matrix_coeffs, tuple(needed_vector_terms), max_mi

    def m2l_global_precompute_exprs(self, src_expansion, src_rscale,
            dvec, tgt_rscale, sac):
>>>>>>> 5c59bc1c
        # We know the general form of the multipole expansion is:
        #
        #  coeff0 * diff(kernel(src - c1), mi0) +
        #    coeff1 * diff(kernel(src - c1, mi1) + ...
        #
        # To get the local expansion coefficients, we take derivatives of
        # the multipole expansion. For eg: the coefficient w.r.t mir is
        #
        #  coeff0 * diff(kernel(c2 - c1), mi0 + mir) +
        #    coeff1 * diff(kernel(c2 - c1, mi1 + mir) + ...
        #
        # The derivatives above depends only on `c2 - c1` and can be precomputed
        # globally as there are only a finite number of values for `c2 - c1` for
        # m2l.

        if not self.use_rscale:
            src_rscale = 1

        toeplitz_matrix_coeffs, needed_vector_terms, max_mi = \
            self._m2l_global_precompute_mis(src_expansion)

<<<<<<< HEAD
        toeplitz_matrix_ident_to_index = dict((ident, i) for i, ident in
                                enumerate(toeplitz_matrix_coeffs))

=======
>>>>>>> 5c59bc1c
        # Create a expansion terms wrangler for derivatives up to order
        # (tgt order)+(src order) including a corresponding reduction matrix
        # For eg: 2D full Taylor Laplace, this is (n, m),
        # n+m<=2*p, n<=2*p, m<=2*p
        srcplusderiv_terms_wrangler = \
            src_expansion.expansion_terms_wrangler.copy(
                    order=self.order + src_expansion.order, max_mi=tuple(max_mi))
        srcplusderiv_full_coeff_ids = \
            srcplusderiv_terms_wrangler.get_full_coefficient_identifiers()
        srcplusderiv_ident_to_index = dict((ident, i) for i, ident in
                            enumerate(srcplusderiv_full_coeff_ids))

        # The vector has the kernel derivatives and depends only on the distance
        # between the two centers
        taker = src_expansion.kernel.get_derivative_taker(dvec, src_rscale, sac)
        vector_stored = []
        # Calculate the kernel derivatives for the compressed set
        for term in \
                srcplusderiv_terms_wrangler.get_coefficient_identifiers():
            kernel_deriv = taker.diff(term)
            vector_stored.append(kernel_deriv)
        # Calculate the kernel derivatives for the full set
        vector_full = \
            srcplusderiv_terms_wrangler.get_full_kernel_derivatives_from_stored(
                        vector_stored, src_rscale)

        for term in srcplusderiv_full_coeff_ids:
            assert term in needed_vector_terms

        vector = [0]*len(needed_vector_terms)
        for i, term in enumerate(needed_vector_terms):
            vector[i] = add_to_sac(sac,
                        vector_full[srcplusderiv_ident_to_index[term]])
<<<<<<< HEAD

        if self.use_fft:
            # Add zero values needed to make the translation matrix toeplitz
            derivatives_full = [0]*len(toeplitz_matrix_coeffs)
            for expr, mi in zip(vector, needed_vector_terms):
                derivatives_full[toeplitz_matrix_ident_to_index[mi]] = expr
            return fft(list(reversed(derivatives_full)), sac=sac)

        return vector

    def m2l_preprocess_exprs(self, src_expansion, src_coeff_exprs, sac,
            src_rscale):
        toeplitz_matrix_coeffs, needed_vector_terms, max_mi = \
                self._m2l_global_precompute_mis(src_expansion)
        toeplitz_matrix_ident_to_index = dict((ident, i) for i, ident in
                            enumerate(toeplitz_matrix_coeffs))

        # Calculate the first row of the upper triangular Toeplitz matrix
        toeplitz_first_row = [0] * len(toeplitz_matrix_coeffs)
        for coeff, term in zip(
                src_coeff_exprs,
                src_expansion.get_coefficient_identifiers()):
            toeplitz_first_row[toeplitz_matrix_ident_to_index[term]] = \
                    add_to_sac(sac, coeff)

        if self.use_fft:
            return fft(toeplitz_first_row, sac=sac)
        else:
            return toeplitz_first_row

    def m2l_postprocess_exprs(self, src_expansion, m2l_result, src_rscale,
            tgt_rscale, sac):
        toeplitz_matrix_coeffs, needed_vector_terms, max_mi = \
                self._m2l_global_precompute_mis(src_expansion)
        toeplitz_matrix_ident_to_index = dict((ident, i) for i, ident in
                            enumerate(toeplitz_matrix_coeffs))

        if self.use_fft:
            n = len(toeplitz_matrix_coeffs)
            m2l_result = fft(m2l_result, inverse=True, sac=sac)
            m2l_result = list(reversed(m2l_result[:n]))

        # Filter out the dummy rows and scale them for target
        result = []
        rscale_ratio = add_to_sac(sac, tgt_rscale/src_rscale)
        for term in self.get_coefficient_identifiers():
            index = toeplitz_matrix_ident_to_index[term]
            result.append(m2l_result[index]*rscale_ratio**sum(term))

        return result

=======
        return vector

>>>>>>> 5c59bc1c
    def translate_from(self, src_expansion, src_coeff_exprs, src_rscale,
            dvec, tgt_rscale, sac=None, _fast_version=True,
            precomputed_exprs=None):
        logger.info("building translation operator for %s: %s(%d) -> %s(%d): start",
                    src_expansion.kernel,
                    type(src_expansion).__name__,
                    src_expansion.order,
                    type(self).__name__,
                    self.order)

        if not self.use_rscale:
            src_rscale = 1
            tgt_rscale = 1

        from sumpy.expansion.multipole import VolumeTaylorMultipoleExpansionBase

        if isinstance(src_expansion, VolumeTaylorMultipoleExpansionBase):
            toeplitz_matrix_coeffs, needed_vector_terms, max_mi = \
                self._m2l_global_precompute_mis(src_expansion)
            toeplitz_matrix_ident_to_index = dict((ident, i) for i, ident in
                                enumerate(toeplitz_matrix_coeffs))

<<<<<<< HEAD
            if precomputed_exprs is None:
=======
            if not precomputed_exprs:
>>>>>>> 5c59bc1c
                derivatives = self.m2l_global_precompute_exprs(src_expansion,
                        src_rscale, dvec, tgt_rscale, sac)
            else:
                derivatives = precomputed_exprs

<<<<<<< HEAD
            if self.use_fft:
                assert precomputed_exprs is not None
                assert len(src_coeff_exprs) == len(precomputed_exprs)
                result = []
                for i in range(len(precomputed_exprs)):
                    a = precomputed_exprs[i]
                    b = src_coeff_exprs[i]
                    result.append(a*b)
                return result

=======
>>>>>>> 5c59bc1c
            derivatives_full = [0]*len(toeplitz_matrix_coeffs)
            for expr, mi in zip(derivatives, needed_vector_terms):
                derivatives_full[toeplitz_matrix_ident_to_index[mi]] = expr

<<<<<<< HEAD
            toeplitz_first_row = self.m2l_preprocess_exprs(src_expansion,
                src_coeff_exprs, sac, src_rscale)

            # Do the matvec
            if 0:
                output = fft_toeplitz_upper_triangular(toeplitz_first_row,
                                derivatives_full, sac=sac)
            else:
                output = matvec_toeplitz_upper_triangular(toeplitz_first_row,
                                derivatives_full)

            result = self.m2l_postprocess_exprs(src_expansion, output, src_rscale,
                tgt_rscale, sac)
=======
            # Calculate the first row of the upper triangular Toeplitz matrix
            toeplitz_first_row = [0] * len(toeplitz_matrix_coeffs)
            for coeff, term in zip(
                    src_coeff_exprs,
                    src_expansion.get_coefficient_identifiers()):
                toeplitz_first_row[toeplitz_matrix_ident_to_index[term]] = \
                        add_to_sac(sac, coeff)

            # Do the matvec
            output = matvec_toeplitz_upper_triangular(toeplitz_first_row,
                                derivatives_full)

            # Filter out the dummy rows and scale them for target
            result = []
            rscale_ratio = add_to_sac(sac, tgt_rscale/src_rscale)
            for term in self.get_coefficient_identifiers():
                index = toeplitz_matrix_ident_to_index[term]
                result.append(output[index]*rscale_ratio**sum(term))
>>>>>>> 5c59bc1c

            logger.info("building translation operator: done")
            return result

        rscale_ratio = add_to_sac(sac, tgt_rscale/src_rscale)

        from math import factorial
        src_wrangler = src_expansion.expansion_terms_wrangler
        src_coeffs = (
            src_wrangler.get_full_kernel_derivatives_from_stored(
                src_coeff_exprs, src_rscale, sac=sac))
        src_mis = \
            src_expansion.expansion_terms_wrangler.get_full_coefficient_identifiers()

        src_mi_to_index = {mi: i for i, mi in enumerate(src_mis)}

        tgt_mis = \
            self.expansion_terms_wrangler.get_coefficient_identifiers()
        tgt_mi_to_index = {mi: i for i, mi in enumerate(tgt_mis)}

        tgt_split = self.expansion_terms_wrangler._split_coeffs_into_hyperplanes()

        p = max(sum(mi) for mi in src_mis)
        result = [0] * len(tgt_mis)

        # Local expansion around the old center gives us that,
        #
        # $ u = \sum_{|q| \le p} (x-c_1)^q \frac{C_q}{q!} $
        #
        # where $c_1$ is the old center and $q$ is a multi-index,
        # $p$ is the order and $C_q$ is a coefficient of the local expansion around
        # the center $c_1$.
        #
        # Differentiating, we get,
        #
        # $ D_{r} u = \sum_{|q| \le p} \frac{C_{q}}{(q-r)!} (x - c_1)^{q - r}$.
        #
        # This algorithm uses the observation that L2L coefficients
        # have the following form in 2D
        #
        # $T_{m, n} = \sum_{i\le p-m, j\le p-n-m-i} C_{i+m, j+n}
        #                   d_x^i d_y^j \frac{1}{i! j!}$
        #
        # where $d$ is the distance between the centers and $T$ is the translated
        # coefficient. $T$ can be rewritten as follows.
        #
        # Let $Y1_{m, n} = \sum_{j\le p-m-n} C_{m, j+n} d_y^j \frac{1}{j!}$.
        #
        # Then, $T_{m, n} = \sum_{i\le p-m} Y1_{i+m, n} d_x^i \frac{1}{i!}$.
        #
        # Expanding this to 3D,
        # $T_{m, n, l} = \sum_{i \le p-m, j \le p-n-m-i, k \le p-n-m-l-i-j}
        #             C_{i+m, j+n, k+l} d_x^i d_y^j d_z^k \frac{1}{i! j! k!}$
        #
        # Let,
        # $Y1_{m, n, l} = \sum_{k\le p-m-n-l} C_{m, n, k+l} d_z^k \frac{1}{l!}$
        # and,
        # $Y2_{m, n, l} = \sum_{j\le p-m-n} Y1_{m, j+n, l} d_y^j \frac{1}{n!}$.
        #
        # Then,
        # $T_{m, n, l} = \sum_{i\le p-m} Y2_{i+m, n, l} d_x^i \frac{1}{m!}$.
        #
        # Cost of the above algorithm is $O(p^4)$ for full since each value needs
        # $O(p)$ work and there are $O(p^3)$ values for $T, Y1, Y2$.
        # For a hyperplane of coefficients with normal direction `l` fixed,
        # we need only $O(p^2)$ of $T, Y1, Y2$ and since there are only a constant
        # number of coefficient hyperplanes in compressed, the algorithm is
        # $O(p^3)$

        # We start by iterating through all the axes which is at most 3 iterations
        # (in <=3D).
        # The number of iterations is one for full because all the $O(p)$ hyperplanes
        # are parallel to each other.
        # The number of iterations is one for compressed expansions with
        # elliptic PDEs because the $O(1)$ hyperplanes are parallel to each other.
        for axis in {d for d, _ in tgt_split}:
            # Use the axis as the first dimension to vary so that the below
            # algorithm is O(p^{d+1}) for full and O(p^{d}) for compressed
            dims = [axis] + list(range(axis)) + \
                    list(range(axis+1, self.dim))
            # Start with source coefficients. Gets updated after each axis.
            cur_dim_input_coeffs = src_coeffs
            # O(1) iterations
            for d in dims:
                cur_dim_output_coeffs = [0] * len(src_mis)
                # Only O(p^{d-1}) operations are used in compressed
                # O(p^d) operations are used in full
                for out_i, out_mi in enumerate(src_mis):
                    # O(p) iterations
                    for q in range(p+1-sum(out_mi)):
                        src_mi = mi_increment_axis(out_mi, d, q)
                        if src_mi in src_mi_to_index:
                            cur_dim_output_coeffs[out_i] += (dvec[d]/src_rscale)**q \
                                * cur_dim_input_coeffs[src_mi_to_index[src_mi]] \
                                / factorial(q)
                # Y at the end of the iteration becomes the source coefficients
                # for the next iteration
                cur_dim_input_coeffs = cur_dim_output_coeffs

            for mi in tgt_mis:
                # In L2L, source level usually has same or higher order than target
                # level. If not, extra coeffs in target level are zero filled.
                if mi not in src_mi_to_index:
                    result[tgt_mi_to_index[mi]] = 0
                else:
                    # Add to result after scaling
                    result[tgt_mi_to_index[mi]] += \
                        cur_dim_output_coeffs[src_mi_to_index[mi]] \
                        * rscale_ratio ** sum(mi)

        # {{{ simpler, functionally equivalent code
        if not _fast_version:
            # Rscale/operand magnitude is fairly sensitive to the order of
            # operations--which is something we don't have fantastic control
            # over at the symbolic level. Scaling dvec, then differentiating,
            # and finally rescaling dvec leaves the expression needing a scaling
            # to compensate for differentiating which is done at the end.
            # This moves the two cancelling "rscales" closer to each other at
            # the end in the hope of helping rscale magnitude.
            from sumpy.tools import ExprDerivativeTaker
            dvec_scaled = [d*src_rscale for d in dvec]
            expr = src_expansion.evaluate(src_expansion.kernel, src_coeff_exprs,
                        dvec_scaled, rscale=src_rscale, sac=sac)
            replace_dict = {d: d/src_rscale for d in dvec}
            taker = ExprDerivativeTaker(expr, dvec)
            rscale_ratio = sym.UnevaluatedExpr(tgt_rscale/src_rscale)
            result = [
                    (taker.diff(mi).xreplace(replace_dict) * rscale_ratio**sum(mi))
                    for mi in self.get_coefficient_identifiers()]
        # }}}
        logger.info("building translation operator: done")
        return result


class VolumeTaylorLocalExpansion(
        VolumeTaylorExpansion,
        VolumeTaylorLocalExpansionBase):

    def __init__(self, kernel, order, use_rscale=None, use_fft=False):
        VolumeTaylorLocalExpansionBase.__init__(self, kernel, order, use_rscale,
                use_fft)
        VolumeTaylorExpansion.__init__(self, kernel, order, use_rscale)


class LaplaceConformingVolumeTaylorLocalExpansion(
        LaplaceConformingVolumeTaylorExpansion,
        VolumeTaylorLocalExpansionBase):

    def __init__(self, kernel, order, use_rscale=None, use_fft=False):
        VolumeTaylorLocalExpansionBase.__init__(self, kernel, order, use_rscale,
                use_fft)
        LaplaceConformingVolumeTaylorExpansion.__init__(
                self, kernel, order, use_rscale)


class HelmholtzConformingVolumeTaylorLocalExpansion(
        HelmholtzConformingVolumeTaylorExpansion,
        VolumeTaylorLocalExpansionBase):

    def __init__(self, kernel, order, use_rscale=None, use_fft=False):
        VolumeTaylorLocalExpansionBase.__init__(self, kernel, order, use_rscale,
                use_fft)
        HelmholtzConformingVolumeTaylorExpansion.__init__(
                self, kernel, order, use_rscale)


class BiharmonicConformingVolumeTaylorLocalExpansion(
        BiharmonicConformingVolumeTaylorExpansion,
        VolumeTaylorLocalExpansionBase):

    def __init__(self, kernel, order, use_rscale=None, use_fft=False):
        VolumeTaylorLocalExpansionBase.__init__(self, kernel, order, use_rscale,
                use_fft)
        BiharmonicConformingVolumeTaylorExpansion.__init__(
                self, kernel, order, use_rscale)

# }}}


# {{{ 2D Bessel-based-expansion

class _FourierBesselLocalExpansion(LocalExpansionBase):
    def get_storage_index(self, k):
        return self.order+k

    def get_coefficient_identifiers(self):
        return list(range(-self.order, self.order+1))

    def coefficients_from_source(self, kernel, avec, bvec, rscale, sac=None):
        if not self.use_rscale:
            rscale = 1

        from sumpy.symbolic import sym_real_norm_2
        hankel_1 = sym.Function("hankel_1")

        arg_scale = self.get_bessel_arg_scaling()

        # The coordinates are negated since avec points from source to center.
        source_angle_rel_center = sym.atan2(-avec[1], -avec[0])
        avec_len = sym_real_norm_2(avec)
        return [kernel.postprocess_at_source(
                    hankel_1(c, arg_scale * avec_len)
                    * rscale ** abs(c)
                    * sym.exp(sym.I * c * source_angle_rel_center), avec)
                    for c in self.get_coefficient_identifiers()]

    def evaluate(self, kernel, coeffs, bvec, rscale, sac=None):
        if not self.use_rscale:
            rscale = 1

        from sumpy.symbolic import sym_real_norm_2
        bessel_j = sym.Function("bessel_j")
        bvec_len = sym_real_norm_2(bvec)
        target_angle_rel_center = sym.atan2(bvec[1], bvec[0])

        arg_scale = self.get_bessel_arg_scaling()

        return sum(coeffs[self.get_storage_index(c)]
                   * kernel.postprocess_at_target(
                       bessel_j(c, arg_scale * bvec_len)
                       / rscale ** abs(c)
                       * sym.exp(sym.I * c * -target_angle_rel_center), bvec)
                for c in self.get_coefficient_identifiers())

    def m2l_global_precompute_nexpr(self, src_expansion):
        nexpr = 2 * self.order + 2 * src_expansion.order + 1
        return nexpr

    def m2l_global_precompute_exprs(self, src_expansion, src_rscale,
            dvec, tgt_rscale, sac):

        from sumpy.symbolic import sym_real_norm_2
        from sumpy.tools import fft

        dvec_len = sym_real_norm_2(dvec)
        hankel_1 = sym.Function("hankel_1")
        new_center_angle_rel_old_center = sym.atan2(dvec[1], dvec[0])
        arg_scale = self.get_bessel_arg_scaling()
        precomputed_exprs = [0] * (2*self.order + 2 * src_expansion.order + 1)
        for j in self.get_coefficient_identifiers():
            idx_j = self.get_storage_index(j)
            for m in src_expansion.get_coefficient_identifiers():
                idx_m = src_expansion.get_storage_index(m)
                precomputed_exprs[idx_j + idx_m] = (
                    hankel_1(m + j, arg_scale * dvec_len)
                    * sym.exp(sym.I * (m + j) * new_center_angle_rel_old_center))

        if self.use_fft:
            order = src_expansion.order
            first, last = precomputed_exprs[:2*order], precomputed_exprs[2*order:]
            return fft(list(last)+list(first), sac)

        return precomputed_exprs

    def m2l_preprocess_exprs(self, src_expansion, src_coeff_exprs, sac,
            src_rscale):

        from sumpy.tools import fft
        src_coeff_exprs = list(src_coeff_exprs)
        for m in src_expansion.get_coefficient_identifiers():
            src_coeff_exprs[src_expansion.get_storage_index(m)] *= src_rscale**abs(m)

        if self.use_fft:
            src_coeff_exprs = list(reversed(src_coeff_exprs))
            src_coeff_exprs += [0] * (len(src_coeff_exprs) - 1)
            res = fft(src_coeff_exprs, sac=sac)
            return res
        else:
            return src_coeff_exprs

    def m2l_postprocess_exprs(self, src_expansion, m2l_result, src_rscale,
            tgt_rscale, sac):

        if self.use_fft:
            m2l_result = fft(m2l_result, inverse=True, sac=sac)
            m2l_result = m2l_result[:2*self.order+1]

        # Filter out the dummy rows and scale them for target
        result = []
        for j in self.get_coefficient_identifiers():
            result.append(m2l_result[self.get_storage_index(j)]
                    * tgt_rscale**(abs(j)) * sym.Integer(-1)**j)

        return result

    def translate_from(self, src_expansion, src_coeff_exprs, src_rscale,
            dvec, tgt_rscale, sac=None, precomputed_exprs=None):
        from sumpy.symbolic import sym_real_norm_2

        if not self.use_rscale:
            src_rscale = 1
            tgt_rscale = 1

        arg_scale = self.get_bessel_arg_scaling()

        if isinstance(src_expansion, type(self)):
            dvec_len = sym_real_norm_2(dvec)
            bessel_j = sym.Function("bessel_j")
            new_center_angle_rel_old_center = sym.atan2(dvec[1], dvec[0])
            translated_coeffs = []

            for j in self.get_coefficient_identifiers():
                translated_coeffs.append(
                    sum(src_coeff_exprs[src_expansion.get_storage_index(m)]
                        * bessel_j(m - j, arg_scale * dvec_len)
                        / src_rscale ** abs(m)
                        * tgt_rscale ** abs(j)
                        * sym.exp(sym.I * (m - j) * -new_center_angle_rel_old_center)
                    for m in src_expansion.get_coefficient_identifiers()))
            return translated_coeffs

        if isinstance(src_expansion, self.mpole_expn_class):
            if precomputed_exprs is None:
                derivatives = self.m2l_global_precompute_exprs(src_expansion,
                    src_rscale, dvec, tgt_rscale, sac=sac)
            else:
                derivatives = precomputed_exprs

            translated_coeffs = []
            if self.use_fft:
                assert precomputed_exprs is not None
                assert len(derivatives) == len(src_coeff_exprs)
                for a, b in zip(derivatives, src_coeff_exprs):
                    translated_coeffs.append(a * b)
                return translated_coeffs

            src_coeff_exprs = self.m2l_preprocess_exprs(src_expansion,
                    src_coeff_exprs, sac, src_rscale)

            for j in self.get_coefficient_identifiers():
                translated_coeffs.append(
                      sum(derivatives[m + j + self.order + src_expansion.order]
                        * src_coeff_exprs[src_expansion.get_storage_index(m)]
                        for m in src_expansion.get_coefficient_identifiers()))

            translated_coeffs = self.m2l_postprocess_exprs(src_expansion,
                translated_coeffs, src_rscale, tgt_rscale, sac)
            return translated_coeffs

        raise RuntimeError("do not know how to translate %s to %s"
                           % (type(src_expansion).__name__,
                               type(self).__name__))


class H2DLocalExpansion(_FourierBesselLocalExpansion):
    def __init__(self, kernel, order, use_rscale=None, use_fft=False):
        from sumpy.kernel import HelmholtzKernel
        assert (isinstance(kernel.get_base_kernel(), HelmholtzKernel)
                and kernel.dim == 2)

        super().__init__(kernel, order, use_rscale, use_fft=use_fft)
        print(use_fft)

        from sumpy.expansion.multipole import H2DMultipoleExpansion
        self.mpole_expn_class = H2DMultipoleExpansion

    def get_bessel_arg_scaling(self):
        return sym.Symbol(self.kernel.get_base_kernel().helmholtz_k_name)


class Y2DLocalExpansion(_FourierBesselLocalExpansion):
    def __init__(self, kernel, order, use_rscale=None, use_fft=False):
        from sumpy.kernel import YukawaKernel
        assert (isinstance(kernel.get_base_kernel(), YukawaKernel)
                and kernel.dim == 2)

        super().__init__(kernel, order, use_rscale, use_fft=use_fft)

        from sumpy.expansion.multipole import Y2DMultipoleExpansion
        self.mpole_expn_class = Y2DMultipoleExpansion

    def get_bessel_arg_scaling(self):
        return sym.I * sym.Symbol(self.kernel.get_base_kernel().yukawa_lambda_name)

# }}}

# vim: fdm=marker<|MERGE_RESOLUTION|>--- conflicted
+++ resolved
@@ -28,12 +28,8 @@
     HelmholtzConformingVolumeTaylorExpansion,
     BiharmonicConformingVolumeTaylorExpansion)
 
-<<<<<<< HEAD
 from sumpy.tools import (mi_increment_axis, matvec_toeplitz_upper_triangular,
     fft_toeplitz_upper_triangular)
-=======
-from sumpy.tools import mi_increment_axis, matvec_toeplitz_upper_triangular
->>>>>>> 5c59bc1c
 from pytools import single_valued
 
 import logging
@@ -51,7 +47,8 @@
 
 
 class LocalExpansionBase(ExpansionBase):
-<<<<<<< HEAD
+    """Base class for local expansions.
+    """
     init_arg_names = ("kernel", "order", "use_rscale", "use_fft")
 
     def __init__(self, kernel, order, use_rscale=None, use_fft=False):
@@ -73,9 +70,7 @@
                 and self.order == other.order
                 and self.use_rscale == other.use_rscale
                 and self.use_fft == other.use_fft)
-=======
-    """Base class for local expansions.
-    """
+
     def m2l_global_precompute_exprs(self, src_expansion, src_rscale,
             dvec, tgt_rscale, sac):
         """Return an iterable of expressions that needs to be precomputed
@@ -96,7 +91,6 @@
     def translate_from(self, src_expansion, src_coeff_exprs, src_rscale,
             dvec, tgt_rscale, sac=None, precomputed_exprs=None):
         raise NotImplementedError
->>>>>>> 5c59bc1c
 
 
 # {{{ line taylor
@@ -232,14 +226,10 @@
     def m2l_global_precompute_nexpr(self, src_expansion):
         """Returns number of expressions in M2L global precomputation step.
         """
-<<<<<<< HEAD
         if self.use_fft:
             return len(self._m2l_global_precompute_mis(src_expansion)[0])
         else:
             return len(self._m2l_global_precompute_mis(src_expansion)[1])
-=======
-        return len(self._m2l_global_precompute_mis(src_expansion)[1])
->>>>>>> 5c59bc1c
 
     def _m2l_global_precompute_mis(self, src_expansion):
         """A helper method to calculate multi-indices used in M2L global
@@ -268,33 +258,20 @@
 
         # These are the multi-indices in the computation of M2L
         # without the additional mis in the Toeplitz matrix
-<<<<<<< HEAD
-        needed_vector_terms = []
-=======
         needed_vector_terms = set()
->>>>>>> 5c59bc1c
         # For eg: 2D full Taylor Laplace, we only need kernel derivatives
         # (n1+n2, m1+m2), n1+m1<=p, n2+m2<=p
         for tgt_deriv in self.get_coefficient_identifiers():
             for src_deriv in src_expansion.get_coefficient_identifiers():
                 needed = add_mi(src_deriv, tgt_deriv)
                 if needed not in needed_vector_terms:
-<<<<<<< HEAD
-                    needed_vector_terms.append(needed)
-
-        return toeplitz_matrix_coeffs, needed_vector_terms, max_mi
+                    needed_vector_terms.add(needed)
+
+        return toeplitz_matrix_coeffs, tuple(needed_vector_terms), max_mi
 
     def m2l_global_precompute_exprs(self, src_expansion, src_rscale,
             dvec, tgt_rscale, sac):
 
-=======
-                    needed_vector_terms.add(needed)
-
-        return toeplitz_matrix_coeffs, tuple(needed_vector_terms), max_mi
-
-    def m2l_global_precompute_exprs(self, src_expansion, src_rscale,
-            dvec, tgt_rscale, sac):
->>>>>>> 5c59bc1c
         # We know the general form of the multipole expansion is:
         #
         #  coeff0 * diff(kernel(src - c1), mi0) +
@@ -316,12 +293,9 @@
         toeplitz_matrix_coeffs, needed_vector_terms, max_mi = \
             self._m2l_global_precompute_mis(src_expansion)
 
-<<<<<<< HEAD
         toeplitz_matrix_ident_to_index = dict((ident, i) for i, ident in
                                 enumerate(toeplitz_matrix_coeffs))
 
-=======
->>>>>>> 5c59bc1c
         # Create a expansion terms wrangler for derivatives up to order
         # (tgt order)+(src order) including a corresponding reduction matrix
         # For eg: 2D full Taylor Laplace, this is (n, m),
@@ -355,7 +329,6 @@
         for i, term in enumerate(needed_vector_terms):
             vector[i] = add_to_sac(sac,
                         vector_full[srcplusderiv_ident_to_index[term]])
-<<<<<<< HEAD
 
         if self.use_fft:
             # Add zero values needed to make the translation matrix toeplitz
@@ -407,10 +380,6 @@
 
         return result
 
-=======
-        return vector
-
->>>>>>> 5c59bc1c
     def translate_from(self, src_expansion, src_coeff_exprs, src_rscale,
             dvec, tgt_rscale, sac=None, _fast_version=True,
             precomputed_exprs=None):
@@ -433,17 +402,12 @@
             toeplitz_matrix_ident_to_index = dict((ident, i) for i, ident in
                                 enumerate(toeplitz_matrix_coeffs))
 
-<<<<<<< HEAD
-            if precomputed_exprs is None:
-=======
             if not precomputed_exprs:
->>>>>>> 5c59bc1c
                 derivatives = self.m2l_global_precompute_exprs(src_expansion,
                         src_rscale, dvec, tgt_rscale, sac)
             else:
                 derivatives = precomputed_exprs
 
-<<<<<<< HEAD
             if self.use_fft:
                 assert precomputed_exprs is not None
                 assert len(src_coeff_exprs) == len(precomputed_exprs)
@@ -454,13 +418,10 @@
                     result.append(a*b)
                 return result
 
-=======
->>>>>>> 5c59bc1c
             derivatives_full = [0]*len(toeplitz_matrix_coeffs)
             for expr, mi in zip(derivatives, needed_vector_terms):
                 derivatives_full[toeplitz_matrix_ident_to_index[mi]] = expr
 
-<<<<<<< HEAD
             toeplitz_first_row = self.m2l_preprocess_exprs(src_expansion,
                 src_coeff_exprs, sac, src_rscale)
 
@@ -474,26 +435,6 @@
 
             result = self.m2l_postprocess_exprs(src_expansion, output, src_rscale,
                 tgt_rscale, sac)
-=======
-            # Calculate the first row of the upper triangular Toeplitz matrix
-            toeplitz_first_row = [0] * len(toeplitz_matrix_coeffs)
-            for coeff, term in zip(
-                    src_coeff_exprs,
-                    src_expansion.get_coefficient_identifiers()):
-                toeplitz_first_row[toeplitz_matrix_ident_to_index[term]] = \
-                        add_to_sac(sac, coeff)
-
-            # Do the matvec
-            output = matvec_toeplitz_upper_triangular(toeplitz_first_row,
-                                derivatives_full)
-
-            # Filter out the dummy rows and scale them for target
-            result = []
-            rscale_ratio = add_to_sac(sac, tgt_rscale/src_rscale)
-            for term in self.get_coefficient_identifiers():
-                index = toeplitz_matrix_ident_to_index[term]
-                result.append(output[index]*rscale_ratio**sum(term))
->>>>>>> 5c59bc1c
 
             logger.info("building translation operator: done")
             return result
