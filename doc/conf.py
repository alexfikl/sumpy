import os
from urllib.request import urlopen

_conf_url = \
        "https://raw.githubusercontent.com/inducer/sphinxconfig/main/sphinxconfig.py"
with urlopen(_conf_url) as _inf:
    exec(compile(_inf.read(), _conf_url, "exec"), globals())

copyright = "2016-21, sumpy contributors"

os.environ["AKPYTHON_EXEC_FROM_WITHIN_WITHIN_SETUP_PY"] = "1"
ver_dic = {}
exec(compile(open("../sumpy/version.py").read(), "../sumpy/version.py", "exec"),
        ver_dic)
version = ".".join(str(x) for x in ver_dic["VERSION"])
release = ver_dic["VERSION_TEXT"]

intersphinx_mapping = {
    "arraycontext": ("https://documen.tician.de/arraycontext/", None),
    "python": ("https://docs.python.org/3/", None),
    "numpy": ("https://numpy.org/doc/stable/", None),
<<<<<<< HEAD
    "pytools": ("https://documen.tician.de/pytools/", None),
    "modepy": ("https://documen.tician.de/modepy/", None),
=======
    "sympy": ("https://docs.sympy.org/latest/", None),
    "matplotlib": ("https://matplotlib.org/stable/", None),
>>>>>>> 67c35f2a
    "pyopencl": ("https://documen.tician.de/pyopencl/", None),
    "pytools": ("https://documen.tician.de/pytools/", None),
    "modepy": ("https://documen.tician.de/modepy/", None),
    "pymbolic": ("https://documen.tician.de/pymbolic/", None),
    "loopy": ("https://documen.tician.de/loopy/", None),
    "pytential": ("https://documen.tician.de/pytential/", None),
    "boxtree": ("https://documen.tician.de/boxtree/", None),
    "arraycontext": ("https://documen.tician.de/arraycontext/", None),
}

nitpick_ignore_regex = [
    ["py:class", r"symengine\.(.+)"],  # :cry:
]<|MERGE_RESOLUTION|>--- conflicted
+++ resolved
@@ -16,16 +16,10 @@
 release = ver_dic["VERSION_TEXT"]
 
 intersphinx_mapping = {
-    "arraycontext": ("https://documen.tician.de/arraycontext/", None),
     "python": ("https://docs.python.org/3/", None),
     "numpy": ("https://numpy.org/doc/stable/", None),
-<<<<<<< HEAD
-    "pytools": ("https://documen.tician.de/pytools/", None),
-    "modepy": ("https://documen.tician.de/modepy/", None),
-=======
     "sympy": ("https://docs.sympy.org/latest/", None),
     "matplotlib": ("https://matplotlib.org/stable/", None),
->>>>>>> 67c35f2a
     "pyopencl": ("https://documen.tician.de/pyopencl/", None),
     "pytools": ("https://documen.tician.de/pytools/", None),
     "modepy": ("https://documen.tician.de/modepy/", None),
