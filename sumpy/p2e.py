__copyright__ = "Copyright (C) 2013 Andreas Kloeckner"

__license__ = """
Permission is hereby granted, free of charge, to any person obtaining a copy
of this software and associated documentation files (the "Software"), to deal
in the Software without restriction, including without limitation the rights
to use, copy, modify, merge, publish, distribute, sublicense, and/or sell
copies of the Software, and to permit persons to whom the Software is
furnished to do so, subject to the following conditions:

The above copyright notice and this permission notice shall be included in
all copies or substantial portions of the Software.

THE SOFTWARE IS PROVIDED "AS IS", WITHOUT WARRANTY OF ANY KIND, EXPRESS OR
IMPLIED, INCLUDING BUT NOT LIMITED TO THE WARRANTIES OF MERCHANTABILITY,
FITNESS FOR A PARTICULAR PURPOSE AND NONINFRINGEMENT. IN NO EVENT SHALL THE
AUTHORS OR COPYRIGHT HOLDERS BE LIABLE FOR ANY CLAIM, DAMAGES OR OTHER
LIABILITY, WHETHER IN AN ACTION OF CONTRACT, TORT OR OTHERWISE, ARISING FROM,
OUT OF OR IN CONNECTION WITH THE SOFTWARE OR THE USE OR OTHER DEALINGS IN
THE SOFTWARE.
"""

import numpy as np
import loopy as lp
from loopy.version import MOST_RECENT_LANGUAGE_VERSION

from sumpy.tools import KernelCacheWrapper, KernelComputation

import logging
logger = logging.getLogger(__name__)


__doc__ = """

Particle-to-expansion
---------------------

.. autoclass:: P2EBase
.. autoclass:: P2EFromSingleBox
.. autoclass:: P2EFromCSR

"""


# {{{ P2E base class

class P2EBase(KernelComputation, KernelCacheWrapper):
    """Common input processing for kernel computations."""

    def __init__(self, ctx, expansion, kernels=None,
            name=None, device=None, strength_usage=None):
        """
        :arg expansion: a subclass of :class:`sympy.expansion.ExpansionBase`
        :arg strength_usage: A list of integers indicating which expression
          uses which source strength indicator. This implicitly specifies the
          number of strength arrays that need to be passed.
          Default: all kernels use the same strength.
        """
        from sumpy.kernel import TargetDerivativeRemover, SourceDerivativeRemover
        tdr = TargetDerivativeRemover()
        sdr = SourceDerivativeRemover()

        if kernels is None:
            kernels = [tdr(expansion.kernel)]
        else:
            kernels = kernels

        expansion = expansion.with_kernel(sdr(tdr(expansion.kernel)))

        for knl in kernels:
            assert tdr(knl) == knl
            assert sdr(knl) == expansion.kernel

        KernelComputation.__init__(self, ctx=ctx, target_kernels=[],
            source_kernels=kernels,
            strength_usage=strength_usage, value_dtypes=None,
            name=name, device=device)

        self.expansion = expansion
        self.dim = expansion.dim

    def get_loopy_instructions(self):
        from sumpy.symbolic import make_sym_vector
        avec = make_sym_vector("a", self.dim)

        import sumpy.symbolic as sp
        rscale = sp.Symbol("rscale")

        from sumpy.assignment_collection import SymbolicAssignmentCollection
        sac = SymbolicAssignmentCollection()

<<<<<<< HEAD
        strengths = [sp.Symbol(f"strength_{i}") for i in self.strength_usage]
        coeffs = self.expansion.coefficients_from_source_vec(self.source_kernels,
                    avec, None, rscale, strengths, sac=sac)

        coeff_names = []
        for i, coeff in enumerate(coeffs):
            sac.add_assignment(f"coeff{i}", coeff)
            coeff_names.append(f"coeff{i}")
=======
        coeff_names = [
            sac.assign_unique("coeff%d" % i, coeff_i)
            for i, coeff_i in enumerate(
                self.expansion.coefficients_from_source(avec, None, rscale, sac))]
>>>>>>> 4b959057

        sac.run_global_cse()

        code_transformers = [self.expansion.get_code_transformer()] \
            + [kernel.get_code_transformer() for kernel in self.source_kernels]

        from sumpy.codegen import to_loopy_insns
        return to_loopy_insns(
                sac.assignments.items(),
                vector_names={"a"},
                pymbolic_expr_maps=code_transformers,
                retain_names=coeff_names,
                )

    def get_cache_key(self):
        return (type(self).__name__, self.name, self.expansion,
                tuple(self.source_kernels), tuple(self.strength_usage))


# }}}

# {{{ P2E from single box (P2M, likely)

class P2EFromSingleBox(P2EBase):
    default_name = "p2e_from_single_box"

    def get_kernel(self):
        ncoeffs = len(self.expansion)

        from sumpy.tools import gather_loopy_source_arguments
        loopy_knl = lp.make_kernel(
                [
                    "{[isrc_box]: 0<=isrc_box<nsrc_boxes}",
                    "{[isrc,idim]: isrc_start<=isrc<isrc_end and 0<=idim<dim}",
                    ],
                ["""
                for isrc_box
                    <> src_ibox = source_boxes[isrc_box]
                    <> isrc_start = box_source_starts[src_ibox]
                    <> isrc_end = isrc_start+box_source_counts_nonchild[src_ibox]

                    <> center[idim] = centers[idim, src_ibox] {id=fetch_center}

                    for isrc
                        <> a[idim] = center[idim] - sources[idim, isrc] {dup=idim}
                        """] + self.get_loopy_instructions() + ["""
                    end
                    """] + [f"<> strength_{i} = strengths[{i}, isrc]" for
                        i in set(self.strength_usage)] + [f"""
                    tgt_expansions[src_ibox-tgt_base_ibox, {coeffidx}] = \
                        simul_reduce(sum, isrc, coeff{coeffidx}) \
                            {{id_prefix=write_expn}}
                    """ for coeffidx in range(ncoeffs)] + ["""
                end
                """],
                [
                    lp.GlobalArg("sources", None, shape=(self.dim, "nsources"),
                        dim_tags="sep,c"),
                    lp.GlobalArg("strengths", None,
                        shape="strength_count, nsources", dim_tags="sep,C"),
                    lp.GlobalArg("box_source_starts,box_source_counts_nonchild",
                        None, shape=None),
                    lp.GlobalArg("centers", None, shape="dim, aligned_nboxes"),
                    lp.ValueArg("rscale", None),
                    lp.GlobalArg("tgt_expansions", None,
                        shape=("nboxes", ncoeffs), offset=lp.auto),
                    lp.ValueArg("nboxes,aligned_nboxes,tgt_base_ibox", np.int32),
                    lp.ValueArg("nsources", np.int32),
                    "..."
                ] + gather_loopy_source_arguments(self.source_kernels
                        + (self.expansion,)),
                name=self.name,
                assumptions="nsrc_boxes>=1",
                silenced_warnings="write_race(write_expn*)",
                default_offset=lp.auto,
                fixed_parameters=dict(dim=self.dim,
                    strength_count=self.strength_count),
                lang_version=MOST_RECENT_LANGUAGE_VERSION)

        for knl in self.source_kernels:
            loopy_knl = knl.prepare_loopy_kernel(loopy_knl)
        loopy_knl = lp.tag_inames(loopy_knl, "idim*:unr")

        return loopy_knl

    def get_optimized_kernel(self):
        # FIXME
        knl = self.get_kernel()
        knl = lp.split_iname(knl, "isrc_box", 16, outer_tag="g.0")
        knl = self._allow_redundant_execution_of_knl_scaling(knl)

        return knl

    def __call__(self, queue, **kwargs):
        """
        :arg expansions:
        :arg source_boxes:
        :arg box_source_starts:
        :arg box_source_counts_nonchild:
        :arg centers:
        :arg sources:
        :arg strengths:
        :arg rscale:
        """
        centers = kwargs.pop("centers")
        # "1" may be passed for rscale, which won't have its type
        # meaningfully inferred. Make the type of rscale explicit.
        rscale = centers.dtype.type(kwargs.pop("rscale"))

        knl = self.get_cached_optimized_kernel()

        return knl(queue, centers=centers, rscale=rscale, **kwargs)

# }}}


# {{{ P2E from CSR-like interaction list

class P2EFromCSR(P2EBase):
    default_name = "p2e_from_csr"

    def get_kernel(self):
        ncoeffs = len(self.expansion)

        from sumpy.tools import gather_loopy_source_arguments
        arguments = (
                [
                    lp.GlobalArg("sources", None, shape=(self.dim, "nsources"),
                        dim_tags="sep,c"),
                    lp.GlobalArg("strengths", None, shape="strength_count, nsources",
                        dim_tags="sep,C"),
                    lp.GlobalArg("source_box_starts,source_box_lists",
                        None, shape=None, offset=lp.auto),
                    lp.GlobalArg("box_source_starts,box_source_counts_nonchild",
                        None, shape=None),
                    lp.GlobalArg("centers", None, shape="dim, naligned_boxes"),
                    lp.GlobalArg("tgt_expansions", None,
                        shape=("ntgt_level_boxes", ncoeffs), offset=lp.auto),
                    lp.ValueArg("naligned_boxes,ntgt_level_boxes,tgt_base_ibox",
                        np.int32),
                    lp.ValueArg("nsources", np.int32),
                    "..."
                ] + gather_loopy_source_arguments(self.source_kernels
                        + (self.expansion,)))

        loopy_knl = lp.make_kernel(
                [
                    "{[itgt_box]: 0<=itgt_box<ntgt_boxes}",
                    "{[isrc_box]: isrc_box_start<=isrc_box<isrc_box_stop}",
                    "{[isrc]: isrc_start<=isrc<isrc_end}",
                    "{[idim]: 0<=idim<dim}",
                    ],
                ["""
                for itgt_box
                    <> tgt_ibox = target_boxes[itgt_box]

                    <> center[idim] = centers[idim, tgt_ibox] {id=fetch_center}

                    <> isrc_box_start = source_box_starts[itgt_box]
                    <> isrc_box_stop = source_box_starts[itgt_box+1]

                    for isrc_box
                        <> src_ibox = source_box_lists[isrc_box]
                        <> isrc_start = box_source_starts[src_ibox]
                        <> isrc_end = isrc_start+box_source_counts_nonchild[src_ibox]

                        for isrc
                            <> a[idim] = center[idim] - sources[idim, isrc] \
                                    {dup=idim}
                    """] + [f"""
                             <> strength_{i} = strengths[{i}, isrc]
                             """ for i in set(self.strength_usage)] + self.get_loopy_instructions() + ["""
                        end
                    end"""] + [f"""
                    tgt_expansions[tgt_ibox - tgt_base_ibox, {coeffidx}] = \
                            simul_reduce(sum, (isrc_box, isrc), coeff{coeffidx}) \
                            {{id_prefix=write_expn}}
                    """ for coeffidx in range(ncoeffs)] + ["""
                end
                """],
                arguments,
                name=self.name,
                assumptions="ntgt_boxes>=1",
                silenced_warnings="write_race(write_expn*)",
                default_offset=lp.auto,
                fixed_parameters=dict(dim=self.dim,
                    strength_count=self.strength_count),
                lang_version=MOST_RECENT_LANGUAGE_VERSION)

        for knl in self.source_kernels:
            loopy_knl = knl.prepare_loopy_kernel(loopy_knl)
        loopy_knl = lp.tag_inames(loopy_knl, "idim*:unr")

        return loopy_knl

    def get_optimized_kernel(self):
        # FIXME
        knl = self.get_kernel()
        knl = lp.split_iname(knl, "itgt_box", 16, outer_tag="g.0")
        knl = self._allow_redundant_execution_of_knl_scaling(knl)

        return knl

    def __call__(self, queue, **kwargs):
        """
        :arg expansions:
        :arg source_boxes:
        :arg box_source_starts:
        :arg box_source_counts_nonchild:
        :arg centers:
        :arg sources:
        :arg strengths:
        :arg rscale:
        """
        knl = self.get_cached_optimized_kernel()

        centers = kwargs.pop("centers")
        # "1" may be passed for rscale, which won't have its type
        # meaningfully inferred. Make the type of rscale explicit.
        rscale = centers.dtype.type(kwargs.pop("rscale"))

        return knl(queue, centers=centers, rscale=rscale, **kwargs)

# }}}

# vim: foldmethod=marker<|MERGE_RESOLUTION|>--- conflicted
+++ resolved
@@ -89,7 +89,6 @@
         from sumpy.assignment_collection import SymbolicAssignmentCollection
         sac = SymbolicAssignmentCollection()
 
-<<<<<<< HEAD
         strengths = [sp.Symbol(f"strength_{i}") for i in self.strength_usage]
         coeffs = self.expansion.coefficients_from_source_vec(self.source_kernels,
                     avec, None, rscale, strengths, sac=sac)
@@ -98,12 +97,6 @@
         for i, coeff in enumerate(coeffs):
             sac.add_assignment(f"coeff{i}", coeff)
             coeff_names.append(f"coeff{i}")
-=======
-        coeff_names = [
-            sac.assign_unique("coeff%d" % i, coeff_i)
-            for i, coeff_i in enumerate(
-                self.expansion.coefficients_from_source(avec, None, rscale, sac))]
->>>>>>> 4b959057
 
         sac.run_global_cse()
 
