--- conflicted
+++ resolved
@@ -24,25 +24,6 @@
 THE SOFTWARE.
 """
 
-<<<<<<< HEAD
-__doc__ = """
-
- Misc tools
- ==========
-
- .. autoclass:: ExprDerivativeTaker
- .. autoclass:: LaplaceDerivativeTaker
- .. autoclass:: RadialDerivativeTaker
- .. autoclass:: HelmholtzDerivativeTaker
- .. autoclass:: DifferentiatedExprDerivativeTaker
-"""
-
-=======
-from pytools import memoize_method
-from pytools.tag import Tag, tag_dataclass
-import numbers
-import warnings
->>>>>>> bef8c208
 import os
 import sys
 import enum
@@ -50,12 +31,11 @@
 import warnings
 from abc import ABC, abstractmethod
 from dataclasses import dataclass
-from typing import Any, Dict, List, Optional, Tuple, TYPE_CHECKING
+from typing import Any, List, Optional, Tuple, TYPE_CHECKING
 
 import numpy as np
 
 import loopy as lp
-<<<<<<< HEAD
 from pytools import memoize_method
 from pytools.tag import Tag, tag_dataclass
 from pymbolic.mapper import WalkMapper
@@ -63,9 +43,6 @@
 
 import sumpy.symbolic as sym
 from sumpy.array_context import PyOpenCLArrayContext, make_loopy_program
-=======
-from typing import Any, List, Optional, TYPE_CHECKING
->>>>>>> bef8c208
 
 import logging
 logger = logging.getLogger(__name__)
