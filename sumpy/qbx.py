__copyright__ = """
Copyright (C) 2012 Andreas Kloeckner
Copyright (C) 2018 Alexandru Fikl
"""

__license__ = """
Permission is hereby granted, free of charge, to any person obtaining a copy
of this software and associated documentation files (the "Software"), to deal
in the Software without restriction, including without limitation the rights
to use, copy, modify, merge, publish, distribute, sublicense, and/or sell
copies of the Software, and to permit persons to whom the Software is
furnished to do so, subject to the following conditions:

The above copyright notice and this permission notice shall be included in
all copies or substantial portions of the Software.

THE SOFTWARE IS PROVIDED "AS IS", WITHOUT WARRANTY OF ANY KIND, EXPRESS OR
IMPLIED, INCLUDING BUT NOT LIMITED TO THE WARRANTIES OF MERCHANTABILITY,
FITNESS FOR A PARTICULAR PURPOSE AND NONINFRINGEMENT. IN NO EVENT SHALL THE
AUTHORS OR COPYRIGHT HOLDERS BE LIABLE FOR ANY CLAIM, DAMAGES OR OTHER
LIABILITY, WHETHER IN AN ACTION OF CONTRACT, TORT OR OTHERWISE, ARISING FROM,
OUT OF OR IN CONNECTION WITH THE SOFTWARE OR THE USE OR OTHER DEALINGS IN
THE SOFTWARE.
"""

from typing import Tuple, Union

import numpy as np
import loopy as lp

from pytools import memoize_method
from pytools.obj_array import make_obj_array

<<<<<<< HEAD
from sumpy.array_context import PyOpenCLArrayContext, make_loopy_program, is_cl_cpu
from sumpy.tools import KernelComputation, KernelCacheMixin, is_obj_array_like
=======
from sumpy.tools import (
        KernelComputation, KernelCacheMixin, is_obj_array_like)
>>>>>>> 05cbf8e5

import logging
logger = logging.getLogger(__name__)


__doc__ = """

QBX for Layer Potentials
------------------------

.. autoclass:: LayerPotentialBase
.. autoclass:: LayerPotential
.. autoclass:: LayerPotentialMatrixGenerator
.. autoclass:: LayerPotentialMatrixSubsetGenerator

"""


def stringify_expn_index(i: Union[Tuple[int, ...], int]) -> str:
    if isinstance(i, tuple):
        return "_".join(stringify_expn_index(i_i) for i_i in i)
    else:
        assert isinstance(i, int)
        if i < 0:
            return f"m{-i}"
        else:
            return str(i)


# {{{ layer potential computation

# {{{ LayerPotentialBase: base class

class LayerPotentialBase(KernelCacheMixin, KernelComputation):
<<<<<<< HEAD
    def __init__(self, expansion, strength_usage=None,
            value_dtypes=None, name=None,
=======
    def __init__(self, ctx, expansion, strength_usage=None,
            value_dtypes=None, name=None, device=None,
>>>>>>> 05cbf8e5
            source_kernels=None, target_kernels=None):

        from pytools import single_valued

        KernelComputation.__init__(self,
            target_kernels=target_kernels,
            source_kernels=source_kernels,
            strength_usage=strength_usage,
            value_dtypes=value_dtypes,
            name=name)

        self.dim = single_valued(knl.dim for knl in self.target_kernels)
        self.expansion = expansion

    def get_cache_key(self):
        return (type(self).__name__, self.expansion, tuple(self.target_kernels),
                tuple(self.source_kernels), tuple(self.strength_usage),
                tuple(self.value_dtypes))

    def _expand(self, sac, avec, bvec, rscale, isrc):
        from sumpy.symbolic import PymbolicToSympyMapper
        conv = PymbolicToSympyMapper()
        strengths = [conv(self.get_strength_or_not(isrc, idx))
                     for idx in range(len(self.source_kernels))]
        coefficients = self.expansion.coefficients_from_source_vec(
            self.source_kernels, avec, bvec, rscale=rscale, weights=strengths,
            sac=sac)

        return coefficients

    def _evaluate(self, sac, avec, bvec, rscale, expansion_nr, coefficients):
        from sumpy.expansion.local import LineTaylorLocalExpansion
        tgt_knl = self.target_kernels[expansion_nr]
        if isinstance(tgt_knl, LineTaylorLocalExpansion):
            # In LineTaylorLocalExpansion.evaluate, we can't run
            # postprocess_at_target because the coefficients are assigned
            # symbols and postprocess with a derivative will make them zero.
            # Instead run postprocess here before the coefficients are assigned.
            coefficients = [tgt_knl.postprocess_at_target(coeff, bvec) for
                    coeff in coefficients]

        import sumpy.symbolic as sym
        assigned_coeffs = [
            sym.Symbol(
                sac.assign_unique(
                    f"expn{expansion_nr}coeff{stringify_expn_index(i)}",
                    coefficients[self.expansion.get_storage_index(i)])
                )
            for i in self.expansion.get_coefficient_identifiers()]

        return sac.assign_unique(f"expn{expansion_nr}_result",
            self.expansion.evaluate(tgt_knl, assigned_coeffs, bvec, rscale))

    def get_loopy_insns_and_result_names(self):
        from sumpy.symbolic import make_sym_vector
        avec = make_sym_vector("a", self.dim)
        bvec = make_sym_vector("b", self.dim)

        from sumpy.assignment_collection import SymbolicAssignmentCollection
        sac = SymbolicAssignmentCollection()

        logger.info("compute expansion expressions: start")

        import sumpy.symbolic as sym
        import pymbolic as prim
        rscale = sym.Symbol("rscale")
        isrc_sym = prim.var("isrc")

        coefficients = self._expand(sac, avec, bvec, rscale, isrc_sym)
        result_names = [self._evaluate(sac, avec, bvec, rscale, i, coefficients)
                        for i in range(self.nresults)]

        logger.info("compute expansion expressions: done")

        sac.run_global_cse()

        pymbolic_expr_maps = [knl.get_code_transformer() for knl in (
            self.target_kernels + self.source_kernels)]

        from sumpy.codegen import to_loopy_insns
        loopy_insns = to_loopy_insns(
                sac.assignments.items(),
                vector_names={"a", "b"},
                pymbolic_expr_maps=pymbolic_expr_maps,
                retain_names=result_names,
                complex_dtype=np.complex128  # FIXME
                )

        return loopy_insns, result_names

    def get_strength_or_not(self, isrc, kernel_idx):
        import pymbolic as prim
        return prim.var(f"strength_{self.strength_usage[kernel_idx]}_isrc")

    def get_kernel_exprs(self, result_names):
        import pymbolic as prim
        exprs = [prim.var(name) for i, name in enumerate(result_names)]

        return [lp.Assignment(id=None,
                    assignee=f"pair_result_{i}",
                    expression=expr,
                    temp_var_type=lp.Optional(None))
                for i, expr in enumerate(exprs)]

    def get_default_src_tgt_arguments(self):
        from sumpy.tools import gather_loopy_source_arguments
        return ([
                lp.GlobalArg("sources", None,
                    shape=(self.dim, "nsources"), order="C"),
                lp.GlobalArg("targets", None,
                    shape=(self.dim, "ntargets"), order="C"),
                lp.GlobalArg("center", None,
                    shape=(self.dim, "ntargets"), order="C"),
                lp.GlobalArg("expansion_radii",
                    None, shape="ntargets"),
                lp.ValueArg("nsources", None),
                lp.ValueArg("ntargets", None)]
                + gather_loopy_source_arguments(self.source_kernels))

    def get_kernel(self):
        raise NotImplementedError

    def get_optimized_kernel(self, *,
            is_cpu: bool,
            targets_is_obj_array: bool,
            sources_is_obj_array: bool,
            centers_is_obj_array: bool,
            # Used by pytential to override the name of the loop to be
            # parallelized. In the case of QBX, that's the loop over QBX
            # targets (not global targets).
            itgt_name: str = "itgt"):
        # FIXME specialize/tune for GPU/CPU
        loopy_knl = self.get_kernel()

        if targets_is_obj_array:
            loopy_knl = lp.tag_array_axes(loopy_knl, "targets", "sep,C")
        if sources_is_obj_array:
            loopy_knl = lp.tag_array_axes(loopy_knl, "sources", "sep,C")
        if centers_is_obj_array:
            loopy_knl = lp.tag_array_axes(loopy_knl, "center", "sep,C")

        if is_cpu:
            loopy_knl = lp.split_iname(loopy_knl, itgt_name, 16, outer_tag="g.0",
                    inner_tag="l.0")
            loopy_knl = lp.split_iname(loopy_knl, "isrc", 256)
            loopy_knl = lp.prioritize_loops(loopy_knl,
                    ["isrc_outer", f"{itgt_name}_inner"])
        else:
            from warnings import warn
            warn(
                "Do not know how to tune layer potential computation for "
                "non-CPU targets")
            loopy_knl = lp.split_iname(loopy_knl, itgt_name, 128, outer_tag="g.0")

        loopy_knl = self._allow_redundant_execution_of_knl_scaling(loopy_knl)

        return loopy_knl

# }}}


# {{{ LayerPotential: direct applier

class LayerPotential(LayerPotentialBase):
    """Direct applier for the layer potential.

    .. automethod:: __call__
    """

    @property
    def default_name(self):
        return "qbx_apply"

    @memoize_method
    def get_kernel(self):
        loopy_insns, result_names = self.get_loopy_insns_and_result_names()
        kernel_exprs = self.get_kernel_exprs(result_names)
        arguments = (
            self.get_default_src_tgt_arguments()
            + [
                lp.GlobalArg(f"strength_{i}", None, shape="nsources", order="C")
                for i in range(self.strength_count)
            ]
            + [
                lp.GlobalArg(f"result_{i}", None, shape="ntargets", order="C")
                for i in range(len(self.target_kernels))
            ])

        loopy_knl = make_loopy_program(["""
            {[itgt, isrc, idim]: \
                0 <= itgt < ntargets and \
                0 <= isrc < nsources and \
                0 <= idim < dim}
            """],
            self.get_kernel_scaling_assignments()
            + ["for itgt, isrc"]
            + ["<> a[idim] = center[idim, itgt] - sources[idim, isrc]"]
            + ["<> b[idim] = targets[idim, itgt] - center[idim, itgt] {dup=idim}"]
            + ["<> rscale = expansion_radii[itgt]"]
            + [f"<> strength_{i}_isrc = strength_{i}[isrc]" for i in
                    range(self.strength_count)]
            + loopy_insns + kernel_exprs
            + ["""
                result_{i}[itgt] = knl_{i}_scaling * \
                    simul_reduce(sum, isrc, pair_result_{i}) \
                        {{id_prefix=write_lpot,inames=itgt}}
                """.format(i=iknl)
                for iknl in range(len(self.target_kernels))]
            + ["end"],
            kernel_data=arguments,
            name=self.name,
            silenced_warnings="write_race(write_lpot*)",
            assumptions="ntargets>=1 and nsources>=1",
            fixed_parameters=dict(dim=self.dim),
            )

        loopy_knl = lp.tag_inames(loopy_knl, "idim*:unr")
        for knl in self.target_kernels + self.source_kernels:
            loopy_knl = knl.prepare_loopy_kernel(loopy_knl)

        return loopy_knl

    def __call__(self, actx: PyOpenCLArrayContext,
            targets, sources, centers, strengths, expansion_radii,
            **kwargs):
        """
        :arg strengths: are required to have area elements and quadrature weights
            already multiplied in.
        """

        knl = self.get_cached_optimized_kernel(
                is_cpu=is_cl_cpu(actx),
                targets_is_obj_array=is_obj_array_like(targets),
                sources_is_obj_array=is_obj_array_like(sources),
                centers_is_obj_array=is_obj_array_like(centers))

        for i, dens in enumerate(strengths):
            kwargs[f"strength_{i}"] = dens

        result = actx.call_loopy(
            knl,
            sources=sources, targets=targets, center=centers,
            expansion_radii=expansion_radii, **kwargs)

        return make_obj_array([result[f"result_{i}"] for i in range(self.nresults)])

# }}}


# {{{ LayerPotentialMatrixGenerator: matrix writer

class LayerPotentialMatrixGenerator(LayerPotentialBase):
    """Generator for layer potential matrix entries."""

    @property
    def default_name(self):
        return "qbx_matrix"

    def get_strength_or_not(self, isrc, kernel_idx):
        return 1

    @memoize_method
    def get_kernel(self):
        loopy_insns, result_names = self.get_loopy_insns_and_result_names()
        kernel_exprs = self.get_kernel_exprs(result_names)
        arguments = (
            self.get_default_src_tgt_arguments()
            + [
                lp.GlobalArg(f"result_{i}",
                             dtype, shape="ntargets, nsources", order="C")
                for i, dtype in enumerate(self.value_dtypes)
            ])

        loopy_knl = make_loopy_program(["""
            {[itgt, isrc, idim]: \
                0 <= itgt < ntargets and \
                0 <= isrc < nsources and \
                0 <= idim < dim}
            """],
            self.get_kernel_scaling_assignments()
            + ["for itgt, isrc"]
            + ["<> a[idim] = center[idim, itgt] - sources[idim, isrc]"]
            + ["<> b[idim] = targets[idim, itgt] - center[idim, itgt] {dup=idim}"]
            + ["<> rscale = expansion_radii[itgt]"]
            + loopy_insns + kernel_exprs
            + ["""
                result_{i}[itgt, isrc] = \
                    knl_{i}_scaling * pair_result_{i} \
                        {{inames=isrc:itgt}}
                """.format(i=iknl)
                for iknl in range(len(self.target_kernels))]
            + ["end"],
            kernel_data=arguments,
            name=self.name,
            assumptions="ntargets>=1 and nsources>=1",
            fixed_parameters=dict(dim=self.dim),
            )

        loopy_knl = lp.tag_inames(loopy_knl, "idim*:unr")
        for expn in self.source_kernels + self.target_kernels:
            loopy_knl = expn.prepare_loopy_kernel(loopy_knl)

        return loopy_knl

    def __call__(self, actx: PyOpenCLArrayContext,
            targets, sources, centers, expansion_radii, **kwargs):
        knl = self.get_cached_optimized_kernel(
                is_cpu=is_cl_cpu(actx),
                targets_is_obj_array=is_obj_array_like(targets),
                sources_is_obj_array=is_obj_array_like(sources),
                centers_is_obj_array=is_obj_array_like(centers))

        result = actx.call_loopy(
            knl,
            sources=sources, targets=targets, center=centers,
            expansion_radii=expansion_radii, **kwargs)

        return make_obj_array([result[f"result_{i}"] for i in range(self.nresults)])

# }}}


# {{{ LayerPotentialMatrixSubsetGenerator: matrix subset generator

class LayerPotentialMatrixSubsetGenerator(LayerPotentialBase):
    """Generator for a subset of the layer potential matrix entries.

    .. automethod:: __call__
    """

    @property
    def default_name(self):
        return "qbx_subset"

    def get_strength_or_not(self, isrc, kernel_idx):
        return 1

    @memoize_method
    def get_kernel(self):
        loopy_insns, result_names = self.get_loopy_insns_and_result_names()
        kernel_exprs = self.get_kernel_exprs(result_names)
        arguments = (
            self.get_default_src_tgt_arguments()
            + [
                lp.GlobalArg("srcindices", None, shape="nresult"),
                lp.GlobalArg("tgtindices", None, shape="nresult"),
                lp.ValueArg("nresult", None)
            ]
            + [
                lp.GlobalArg(f"result_{i}", dtype, shape="nresult")
                for i, dtype in enumerate(self.value_dtypes)
            ])

        loopy_knl = make_loopy_program([
            "{[imat, idim]: 0 <= imat < nresult and 0 <= idim < dim}"
            ],
            self.get_kernel_scaling_assignments()
            # NOTE: itgt, isrc need to always be defined in case a statement
            # in loopy_insns or kernel_exprs needs them (e.g. hardcoded in
            # places like get_kernel_exprs)
            + ["""
                for imat
                    <> itgt = tgtindices[imat]
                    <> isrc = srcindices[imat]

                    <> a[idim] = center[idim, itgt] - sources[idim, isrc]
                    <> b[idim] = targets[idim, itgt] - center[idim, itgt] {dup=idim}
                    <> rscale = expansion_radii[itgt]
            """]
            + loopy_insns + kernel_exprs
            + ["""
                    result_{i}[imat] = knl_{i}_scaling * pair_result_{i} \
                            {{id_prefix=write_lpot}}
                """.format(i=iknl)
                for iknl in range(len(self.target_kernels))]
            + ["end"],
            kernel_data=arguments,
            name=self.name,
            silenced_warnings="write_race(write_lpot*)",
            assumptions="nresult>=1",
            fixed_parameters=dict(dim=self.dim),
            )

        loopy_knl = lp.tag_inames(loopy_knl, "idim*:unr")
        loopy_knl = lp.add_dtypes(loopy_knl,
            dict(nsources=np.int32, ntargets=np.int32))

        for knl in self.source_kernels + self.target_kernels:
            loopy_knl = knl.prepare_loopy_kernel(loopy_knl)

        return loopy_knl

    def get_optimized_kernel(self,
            targets_is_obj_array, sources_is_obj_array, centers_is_obj_array):
        loopy_knl = self.get_kernel()

        if targets_is_obj_array:
            loopy_knl = lp.tag_array_axes(loopy_knl, "targets", "sep,C")
        if sources_is_obj_array:
            loopy_knl = lp.tag_array_axes(loopy_knl, "sources", "sep,C")
        if centers_is_obj_array:
            loopy_knl = lp.tag_array_axes(loopy_knl, "center", "sep,C")

        loopy_knl = lp.split_iname(loopy_knl, "imat", 1024, outer_tag="g.0")
        loopy_knl = self._allow_redundant_execution_of_knl_scaling(loopy_knl)
        return loopy_knl

    def __call__(self, actx: PyOpenCLArrayContext,
            targets, sources, centers, expansion_radii,
            tgtindices, srcindices, **kwargs):
        """Evaluate a subset of the QBX matrix interactions.

        :arg targets: target point coordinates, which can be an object
            :class:`~numpy.ndarray`, :class:`list` or :class:`tuple` of
            coordinates or a single stacked array.
        :arg sources: source point coordinates, which can also be in any of the
            formats of the *targets*,

        :arg centers: QBX target expansion center coordinates, which can also
            be in any of the formats of the *targets*. The number of centers
            must match the number of targets.
        :arg expansion_radii: radii for each expansion center.

        :arg srcindices: an array of indices into *sources*.
        :arg tgtindices: an array of indices into *targets*, of the same size
            as *srcindices*.

        :returns: a one-dimensional array of interactions, for each index pair
            in (*srcindices*, *tgtindices*)
        """

        knl = self.get_cached_optimized_kernel(
                targets_is_obj_array=is_obj_array_like(targets),
                sources_is_obj_array=is_obj_array_like(sources),
                centers_is_obj_array=is_obj_array_like(centers))

        result = actx.call_loopy(
            knl,
            sources=sources,
            targets=targets,
            center=centers,
            expansion_radii=expansion_radii,
            tgtindices=tgtindices,
            srcindices=srcindices, **kwargs)

        return make_obj_array([result[f"result_{i}"] for i in range(self.nresults)])

# }}}

# }}}


# {{{ jump term handling

def find_jump_term(kernel, arg_provider):
    from sumpy.kernel import (
            AxisSourceDerivative,
            AxisTargetDerivative,
            DirectionalSourceDerivative,
            DirectionalTargetDerivative,
            DerivativeBase)

    tgt_derivatives = []
    src_derivatives = []

    while isinstance(kernel, DerivativeBase):
        if isinstance(kernel, AxisTargetDerivative):
            tgt_derivatives.append(kernel.axis)
            kernel = kernel.kernel
        elif isinstance(kernel, DirectionalTargetDerivative):
            tgt_derivatives.append(kernel.dir_vec_name)
            kernel = kernel.kernel
        elif isinstance(kernel, AxisSourceDerivative):
            src_derivatives.append(kernel.axis)
            kernel = kernel.kernel
        elif isinstance(kernel, DirectionalSourceDerivative):
            src_derivatives.append(kernel.dir_vec_name)
            kernel = kernel.kernel
        else:
            raise RuntimeError(
                f"derivative type '{type(kernel).__name__}' not understood")

    tgt_count = len(tgt_derivatives)
    src_count = len(src_derivatives)

    info = arg_provider

    if src_count == 0:
        if tgt_count == 0:
            return 0
        elif tgt_count == 1:
            tgt_derivative, = tgt_derivatives
            if isinstance(tgt_derivative, int):
                # axis derivative
                return info.side/2 * info.normal[tgt_derivative] * info.density
            else:
                # directional derivative
                return (info.side/2
                        * np.dot(info.normal, getattr(info, tgt_derivative))
                        * info.density)

        elif tgt_count == 2:
            i, j = tgt_derivatives

            assert isinstance(i, int)
            assert isinstance(j, int)

            from pytools import delta
            return (
                    - info.side * info.mean_curvature / 2
                    * (-delta(i, j) + 2*info.normal[i]*info.normal[j])
                    * info.density

                    + info.side / 2
                    * (info.normal[i]*info.tangent[j]
                        + info.normal[j]*info.tangent[i])
                    * info.density_prime)

    elif src_count == 1:
        src_derivative_name, = src_derivatives

        if tgt_count == 0:
            return (
                    - info.side/2
                    * np.dot(info.normal, getattr(info, src_derivative_name))
                    * info.density)
        elif tgt_count == 1:
            from warnings import warn
            warn("jump terms for mixed derivatives (1 src+1 tgt) only available "
                    "for the double-layer potential")
            i, = tgt_derivatives
            assert isinstance(i, int)
            return (
                    - info.side/2
                    * info.tangent[i]
                    * info.density_prime)

    raise ValueError(
        f"Do not know jump term for {tgt_count} target "
        f"and {src_count} source derivatives")


# {{{ symbolic argument provider

class _JumpTermSymbolicArgumentProvider:
    """This class answers requests by :func:`find_jump_term` for symbolic values
    of quantities needed for the computation of the jump terms and tracks what
    data was requested. This tracking allows assembling the argument list of the
    resulting computational kernel.
    """

    def __init__(self, data_args, dim, density_var_name,
            density_dtype, geometry_dtype):
        # dictionary of loopy arguments
        self.arguments = data_args
        self.dim = dim
        self.density_var_name = density_var_name
        self.density_dtype = density_dtype
        self.geometry_dtype = geometry_dtype

    @property
    @memoize_method
    def density(self):
        import pymbolic as prim
        self.arguments[self.density_var_name] = \
                lp.GlobalArg(self.density_var_name, self.density_dtype,
                        shape="ntargets", order="C")
        return prim.parse(f"{self.density_var_name}[itgt]")

    @property
    @memoize_method
    def density_prime(self):
        import pymbolic as prim
        prime_var_name = f"{self.density_var_name}_prime"
        self.arguments[prime_var_name] = (
                lp.GlobalArg(prime_var_name, self.density_dtype,
                             shape="ntargets", order="C"))
        return prim.parse(f"{prime_var_name}[itgt]")

    @property
    @memoize_method
    def side(self):
        import pymbolic as prim
        self.arguments["side"] = (
                lp.GlobalArg("side", self.geometry_dtype, shape="ntargets"))
        return prim.parse("side[itgt]")

    @property
    @memoize_method
    def normal(self):
        import pymbolic as prim
        self.arguments["normal"] = (
                lp.GlobalArg("normal", self.geometry_dtype,
                             shape=("ntargets", self.dim), order="C"))
        return make_obj_array([
            prim.parse(f"normal[itgt, {i}]")
            for i in range(self.dim)])

    @property
    @memoize_method
    def tangent(self):
        import pymbolic as prim
        self.arguments["tangent"] = (
                lp.GlobalArg("tangent", self.geometry_dtype,
                             shape=("ntargets", self.dim), order="C"))
        return make_obj_array([
            prim.parse(f"tangent[itgt, {i}]")
            for i in range(self.dim)])

    @property
    @memoize_method
    def mean_curvature(self):
        import pymbolic as prim
        self.arguments["mean_curvature"] = (
                lp.GlobalArg("mean_curvature",
                             self.geometry_dtype, shape="ntargets",
                             order="C"))
        return prim.parse("mean_curvature[itgt]")

    @property
    @memoize_method
    def src_derivative_dir(self):
        import pymbolic as prim
        self.arguments["src_derivative_dir"] = (
                lp.GlobalArg("src_derivative_dir",
                             self.geometry_dtype, shape=("ntargets", self.dim),
                             order="C"))
        return make_obj_array([
            prim.parse(f"src_derivative_dir[itgt, {i}]")
            for i in range(self.dim)])

    @property
    @memoize_method
    def tgt_derivative_dir(self):
        import pymbolic as prim
        self.arguments["tgt_derivative_dir"] = (
                lp.GlobalArg("tgt_derivative_dir",
                             self.geometry_dtype, shape=("ntargets", self.dim),
                             order="C"))
        return make_obj_array([
            prim.parse(f"tgt_derivative_dir[itgt, {i}]")
            for i in range(self.dim)])

# }}}

# }}}

# vim: fdm=marker<|MERGE_RESOLUTION|>--- conflicted
+++ resolved
@@ -31,13 +31,8 @@
 from pytools import memoize_method
 from pytools.obj_array import make_obj_array
 
-<<<<<<< HEAD
 from sumpy.array_context import PyOpenCLArrayContext, make_loopy_program, is_cl_cpu
 from sumpy.tools import KernelComputation, KernelCacheMixin, is_obj_array_like
-=======
-from sumpy.tools import (
-        KernelComputation, KernelCacheMixin, is_obj_array_like)
->>>>>>> 05cbf8e5
 
 import logging
 logger = logging.getLogger(__name__)
@@ -72,13 +67,8 @@
 # {{{ LayerPotentialBase: base class
 
 class LayerPotentialBase(KernelCacheMixin, KernelComputation):
-<<<<<<< HEAD
     def __init__(self, expansion, strength_usage=None,
             value_dtypes=None, name=None,
-=======
-    def __init__(self, ctx, expansion, strength_usage=None,
-            value_dtypes=None, name=None, device=None,
->>>>>>> 05cbf8e5
             source_kernels=None, target_kernels=None):
 
         from pytools import single_valued
