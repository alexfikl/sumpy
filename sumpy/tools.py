__copyright__ = """
Copyright (C) 2012 Andreas Kloeckner
Copyright (C) 2018 Alexandru Fikl
Copyright (C) 2020 Isuru Fernando
"""

__license__ = """
Permission is hereby granted, free of charge, to any person obtaining a copy
of this software and associated documentation files (the "Software"), to deal
in the Software without restriction, including without limitation the rights
to use, copy, modify, merge, publish, distribute, sublicense, and/or sell
copies of the Software, and to permit persons to whom the Software is
furnished to do so, subject to the following conditions:

The above copyright notice and this permission notice shall be included in
all copies or substantial portions of the Software.

THE SOFTWARE IS PROVIDED "AS IS", WITHOUT WARRANTY OF ANY KIND, EXPRESS OR
IMPLIED, INCLUDING BUT NOT LIMITED TO THE WARRANTIES OF MERCHANTABILITY,
FITNESS FOR A PARTICULAR PURPOSE AND NONINFRINGEMENT. IN NO EVENT SHALL THE
AUTHORS OR COPYRIGHT HOLDERS BE LIABLE FOR ANY CLAIM, DAMAGES OR OTHER
LIABILITY, WHETHER IN AN ACTION OF CONTRACT, TORT OR OTHERWISE, ARISING FROM,
OUT OF OR IN CONNECTION WITH THE SOFTWARE OR THE USE OR OTHER DEALINGS IN
THE SOFTWARE.
"""

<<<<<<< HEAD
import os
import sys
import enum
import numbers
import warnings
from abc import ABC, abstractmethod
from dataclasses import dataclass
from typing import Any, List, Optional, Tuple, TYPE_CHECKING

import numpy as np

import loopy as lp
from pytools import memoize_method
from pytools.tag import Tag, tag_dataclass
from pymbolic.mapper import WalkMapper
from arraycontext import Array

import sumpy.symbolic as sym
from sumpy.array_context import PyOpenCLArrayContext, make_loopy_program
=======
import enum
import logging
import warnings
from abc import ABC, abstractmethod
from dataclasses import dataclass
from typing import TYPE_CHECKING, Any, List, Optional, Sequence, Tuple

import loopy as lp
import numpy as np
from pymbolic.mapper import WalkMapper
from pytools import memoize_method
from pytools.tag import Tag, tag_dataclass

import sumpy.symbolic as sym

if TYPE_CHECKING:
    import numpy
    import pyopencl

    from sumpy.kernel import Kernel
>>>>>>> 67c35f2a

logger = logging.getLogger(__name__)


__doc__ = """
Tools
=====

.. autofunction:: to_complex_dtype
.. autofunction:: is_obj_array_like
.. autofunction:: vector_to_device
.. autofunction:: vector_from_device
.. autoclass:: OrderedSet

Multi-index Helpers
-------------------

.. autofunction:: add_mi
.. autofunction:: mi_factorial
.. autofunction:: mi_increment_axis
.. autofunction:: mi_set_axis
.. autofunction:: mi_power

Symbolic Helpers
----------------

.. autofunction:: add_to_sac
.. autofunction:: gather_arguments
.. autofunction:: gather_source_arguments
.. autofunction:: gather_loopy_arguments
.. autofunction:: gather_loopy_source_arguments

.. autoclass:: ScalingAssignmentTag
.. autoclass:: KernelComputation
.. autoclass:: KernelCacheMixin

.. autofunction:: reduced_row_echelon_form
.. autofunction:: nullspace

FFT
---

.. autofunction:: fft
.. autofunction:: fft_toeplitz_upper_triangular
.. autofunction:: matvec_toeplitz_upper_triangular

.. autoclass:: FFTBackend
    :members:
.. autofunction:: loopy_fft
.. autofunction:: get_opencl_fft_app
.. autofunction:: run_opencl_fft

Profiling
---------

.. autofunction:: get_native_event
.. autoclass:: ProfileGetter
.. autoclass:: AggregateProfilingEvent
.. autoclass:: MarkerBasedProfilingEvent
"""


# {{{ multi_index helpers

def add_mi(mi1: Sequence[int], mi2: Sequence[int]) -> Tuple[int, ...]:
    return tuple([mi1i + mi2i for mi1i, mi2i in zip(mi1, mi2)])


def mi_factorial(mi: Sequence[int]) -> int:
    import math
    result = 1
    for mi_i in mi:
        result *= math.factorial(mi_i)
    return result


def mi_increment_axis(
        mi: Sequence[int], axis: int, increment: int
        ) -> Tuple[int, ...]:
    new_mi = list(mi)
    new_mi[axis] += increment
    return tuple(new_mi)


def mi_set_axis(mi: Sequence[int], axis: int, value: int) -> Tuple[int, ...]:
    new_mi = list(mi)
    new_mi[axis] = value
    return tuple(new_mi)


def mi_power(
        vector: Sequence[Any], mi: Sequence[int],
        evaluate: bool = True) -> Any:
    result = 1
    for mi_i, vec_i in zip(mi, vector):
        if mi_i == 1:
            result *= vec_i
        elif evaluate:
            result *= vec_i**mi_i
        else:
            result *= sym.unevaluated_pow(vec_i, mi_i)
    return result


def add_to_sac(sac, expr):
    if sac is None:
        return expr

    from numbers import Number
    if isinstance(expr, (Number, sym.Number, sym.Symbol)):
        return expr

    name = sac.assign_temp("temp", expr)
    return sym.Symbol(name)


# }}}


# {{{ get variables

class GatherAllVariables(WalkMapper):
    def __init__(self):
        self.vars = set()

    def map_variable(self, expr):
        self.vars.add(expr)


def get_all_variables(expr):
    mapper = GatherAllVariables()
    mapper(expr)
    return mapper.vars

# }}}


def build_matrix(op, dtype=None, shape=None):
    dtype = dtype or op.dtype
    from pytools import ProgressBar
    shape = shape or op.shape
    rows, cols = shape
    pb = ProgressBar("matrix", cols)
    mat = np.zeros(shape, dtype)

    try:
        matvec_method = op.matvec
    except AttributeError:
        matvec_method = op.__call__

    for i in range(cols):
        unit_vec = np.zeros(cols, dtype=dtype)
        unit_vec[i] = 1
        mat[:, i] = matvec_method(unit_vec)
        pb.progress()

    pb.finished()

    return mat


<<<<<<< HEAD
=======
def vector_to_device(queue, vec):
    from pyopencl.array import to_device
    from pytools.obj_array import obj_array_vectorize

    def to_dev(ary):
        return to_device(queue, ary)

    return obj_array_vectorize(to_dev, vec)


def vector_from_device(queue, vec):
    from pytools.obj_array import obj_array_vectorize

    def from_dev(ary):
        from numbers import Number
        if isinstance(ary, (np.number, Number)):
            # zero, most likely
            return ary

        return ary.get(queue=queue)

    return obj_array_vectorize(from_dev, vec)


>>>>>>> 67c35f2a
def _merge_kernel_arguments(dictionary, arg):
    # Check for strict equality until there's a usecase
    if dictionary.setdefault(arg.name, arg) != arg:
        msg = "Merging two different kernel arguments {} and {} with the same name"
        raise ValueError(msg.format(arg.loopy_arg, dictionary[arg].loopy_arg))


def gather_arguments(kernel_likes):
    result = {}
    for knl in kernel_likes:
        for arg in knl.get_args():
            _merge_kernel_arguments(result, arg)

    return sorted(result.values(), key=lambda arg: arg.name)


def gather_source_arguments(kernel_likes):
    result = {}
    for knl in kernel_likes:
        for arg in knl.get_args() + knl.get_source_args():
            _merge_kernel_arguments(result, arg)

    return sorted(result.values(), key=lambda arg: arg.name)


def gather_loopy_arguments(kernel_likes):
    return [arg.loopy_arg for arg in gather_arguments(kernel_likes)]


def gather_loopy_source_arguments(kernel_likes):
    return [arg.loopy_arg for arg in gather_source_arguments(kernel_likes)]


# {{{  KernelComputation

@tag_dataclass
class ScalingAssignmentTag(Tag):
    pass


class KernelComputation(ABC):
    """Common input processing for kernel computations.

    .. attribute:: name
    .. attribute:: target_kernels
    .. attribute:: source_kernels
    .. attribute:: strength_usage

    .. automethod:: get_kernel
    """

    def __init__(self,
            target_kernels: List["Kernel"],
            source_kernels: List["Kernel"],
            strength_usage: Optional[List[int]] = None,
<<<<<<< HEAD
            value_dtypes: Optional[List["np.dtype"]] = None,
            name: Optional[str] = None) -> None:
=======
            value_dtypes: Optional[List["numpy.dtype[Any]"]] = None,
            name: Optional[str] = None,
            device: Optional[Any] = None) -> None:
>>>>>>> 67c35f2a
        """
        :arg target_kernels: list of :class:`~sumpy.kernel.Kernel` instances,
            with :class:`sumpy.kernel.DirectionalTargetDerivative` as
            the outermost kernel wrappers, if present.
        :arg source_kernels: list of :class:`~sumpy.kernel.Kernel` instances
            with :class:`~sumpy.kernel.DirectionalSourceDerivative` as the
            outermost kernel wrappers, if present.
        :arg strength_usage: list of integers indicating which expression
            uses which density. This implicitly specifies the
            number of density arrays that need to be passed.
            Default: all kernels use the same density.
        """

        # {{{ process value_dtypes

        if value_dtypes is None:
            value_dtypes = []
            for knl in target_kernels:
                if knl.is_complex_valued:
                    value_dtypes.append(np.complex128)
                else:
                    value_dtypes.append(np.float64)

        if not isinstance(value_dtypes, (list, tuple)):
            value_dtypes = [np.dtype(value_dtypes)] * len(target_kernels)
        value_dtypes = [np.dtype(vd) for vd in value_dtypes]

        # }}}

        # {{{ process strength_usage

        if strength_usage is None:
            strength_usage = list(range(len(source_kernels)))

        if len(source_kernels) != len(strength_usage):
            raise ValueError("exprs and strength_usage must have the same length")
        strength_count = max(strength_usage)+1

        # }}}

        self.source_kernels = tuple(source_kernels)
        self.target_kernels = tuple(target_kernels)
        self.value_dtypes = value_dtypes
        self.strength_usage = strength_usage
        self.strength_count = strength_count

        self.name = name or self.default_name

    @property
    def nresults(self):
        return len(self.target_kernels)

    @abstractmethod
    def default_name(self):
        pass

    def get_kernel_scaling_assignments(self):
        from sumpy.symbolic import SympyToPymbolicMapper
        sympy_conv = SympyToPymbolicMapper()

        import loopy as lp
        return [
                lp.Assignment(id=f"knl_{i}_scaling",
                    assignee=f"knl_{i}_scaling",
                    expression=sympy_conv(kernel.get_global_scaling_const()),
                    temp_var_type=lp.Optional(dtype),
                    tags=frozenset([ScalingAssignmentTag()]))
                for i, (kernel, dtype) in enumerate(
                    zip(self.target_kernels, self.value_dtypes))]

    @abstractmethod
    def get_kernel(self):
        pass

# }}}


# {{{ OrderedSet

# Source: https://code.activestate.com/recipes/576694-orderedset/
# Author: Raymond Hettinger
# License: MIT

from collections.abc import MutableSet


class OrderedSet(MutableSet):

    def __init__(self, iterable=None):
        self.end = end = []
        end += [None, end, end]         # sentinel node for doubly linked list
        self.map = {}                   # key --> [key, prev, next]
        if iterable is not None:
            self |= iterable

    def __len__(self):
        return len(self.map)

    def __contains__(self, key):
        return key in self.map

    def add(self, key):
        if key not in self.map:
            end = self.end
            curr = end[1]
            curr[2] = end[1] = self.map[key] = [key, curr, end]

    def discard(self, key):
        if key in self.map:
            key, prev, next = self.map.pop(key)
            prev[2] = next
            next[1] = prev

    def __iter__(self):
        end = self.end
        curr = end[2]
        while curr is not end:
            yield curr[0]
            curr = curr[2]

    def __reversed__(self):
        end = self.end
        curr = end[1]
        while curr is not end:
            yield curr[0]
            curr = curr[1]

    def pop(self, last=True):
        if not self:
            raise KeyError("set is empty")
        key = self.end[1][0] if last else self.end[2][0]
        self.discard(key)
        return key

    def __repr__(self):
        if not self:
            return f"{self.__class__.__name__}()"
        return f"{self.__class__.__name__}({list(self)!r})"

    def __eq__(self, other):
        if isinstance(other, OrderedSet):
            return len(self) == len(other) and list(self) == list(other)
        return set(self) == set(other)

# }}}


class KernelCacheMixin:
    def get_cached_optimized_kernel(self, **kwargs):
        from warnings import warn
        warn("get_cached_optimized_kernel is deprecated. "
             "Use get_cached_kernel_executor instead. "
             "This will stop working in October 2023.",
             DeprecationWarning, stacklevel=2)

        return self.get_cached_kernel_executor(**kwargs)

    @memoize_method
    def get_cached_kernel_executor(self, **kwargs) -> lp.ExecutorBase:
        from sumpy import CACHING_ENABLED, NO_CACHE_KERNELS, OPT_ENABLED, code_cache

        if CACHING_ENABLED and not (
                NO_CACHE_KERNELS and self.name in NO_CACHE_KERNELS):
            import loopy.version

            from sumpy.version import KERNEL_VERSION
            cache_key = (
                    self.get_cache_key()
                    + tuple(sorted(kwargs.items()))
                    + (loopy.version.DATA_MODEL_VERSION,)
                    + (KERNEL_VERSION,)
                    + (OPT_ENABLED,))

            try:
                result = code_cache[cache_key]
                logger.debug("%s: kernel cache hit [key=%s]", self.name, cache_key)
                return result.executor(self.context)
            except KeyError:
                pass

        logger.info("%s: kernel cache miss", self.name)
        if CACHING_ENABLED and not (
                NO_CACHE_KERNELS and self.name in NO_CACHE_KERNELS):
            logger.info("{}: kernel cache miss [key={}]".format(
                self.name, cache_key))

        from pytools import MinRecursionLimit
        with MinRecursionLimit(3000):
            if OPT_ENABLED:
                knl = self.get_optimized_kernel(**kwargs)
            else:
                knl = self.get_kernel()

        if CACHING_ENABLED and not (
                NO_CACHE_KERNELS and self.name in NO_CACHE_KERNELS):
            code_cache.store_if_not_present(cache_key, knl)

        return knl.executor(self.context)

    @staticmethod
    def _allow_redundant_execution_of_knl_scaling(knl):
        from loopy.match import ObjTagged
        return lp.add_inames_for_unused_hw_axes(
                knl, within=ObjTagged(ScalingAssignmentTag()))


KernelCacheWrapper = KernelCacheMixin


def is_obj_array_like(ary):
    return (
            isinstance(ary, (tuple, list))
            or (isinstance(ary, np.ndarray) and ary.dtype.char == "O"))


# {{{ matrices

def reduced_row_echelon_form(m, atol=0):
    """Calculates a reduced row echelon form of a
    matrix `m`.

    :arg m: a 2D :class:`numpy.ndarray` or a list of lists or a sympy Matrix
    :arg atol: absolute tolerance for values to be considered zero
    :return: reduced row echelon form as a 2D :class:`numpy.ndarray`
             and a list of pivots
    """

    mat = np.array(m, dtype=object)
    index = 0
    nrows = mat.shape[0]
    ncols = mat.shape[1]
    pivot_cols = []
    for i in range(ncols):
        if index == nrows:
            break
        pivot = nrows
        for k in range(index, nrows):
            symbolic = isinstance(mat[k, i], sym.Basic) and not mat[k, i].is_number
            if (symbolic or abs(mat[k, i]) > atol) and pivot == nrows:
                pivot = k
            # If there's a pivot that's close to 1 use that as it avoids
            # having to divide.
            # When checking for a number close to 1, we shouldn't consider
            # symbolic values
            if not symbolic and abs(mat[k, i] - 1) <= atol:
                pivot = k
                break
        if pivot == nrows:
            # no nonzero pivot found, next column
            continue
        if pivot != index:
            mat[[pivot, index], :] = mat[[index, pivot], :]

        pivot_cols.append(i)
        scale = mat[index, i]
        if isinstance(scale, (int, sym.Integer)):
            scale = int(scale)

        for j in range(mat.shape[1]):
            elem = mat[index, j]
            if isinstance(scale, int) and isinstance(elem, (int, sym.Integer)):
                quo = int(elem) // scale
                if quo * scale == elem:
                    mat[index, j] = quo
                    continue
            mat[index, j] = sym.sympify(elem)/scale

        for j in range(nrows):
            if (j == index):
                continue

            scale = mat[j, i]
            if scale != 0:
                mat[j, :] = mat[j, :] - mat[index, :]*scale

        index = index + 1

    return mat, pivot_cols


def nullspace(m, atol=0):
    """Calculates the nullspace of a matrix `m`.

    :arg m: a 2D :class:`numpy.ndarray` or a list of lists or a sympy Matrix
    :arg atol: absolute tolerance for values to be considered zero
    :return: nullspace of `m` as a 2D :class:`numpy.ndarray`
    """
    mat, pivot_cols = reduced_row_echelon_form(m, atol=atol)
    pivot_cols = list(pivot_cols)
    cols = mat.shape[1]

    free_vars = [i for i in range(cols) if i not in pivot_cols]

    n = []
    for free_var in free_vars:
        vec = [0]*cols
        vec[free_var] = 1
        for piv_row, piv_col in enumerate(pivot_cols):
            for pos in pivot_cols[piv_row+1:] + [free_var]:
                if isinstance(mat[piv_row, pos], sym.Integer):
                    vec[piv_col] -= int(mat[piv_row, pos])
                else:
                    vec[piv_col] -= mat[piv_row, pos]
        n.append(vec)
    return np.array(n, dtype=object).T

# }}}


# {{{ FFT

def fft(seq, inverse=False, sac=None):
    """
    Return the discrete fourier transform of the sequence seq.
    seq should be a python iterable with tuples of length 2
    corresponding to the real part and imaginary part.
    """

    from pymbolic.algorithm import fft as _fft, ifft as _ifft

    def wrap(level, expr):
        if isinstance(expr, np.ndarray):
            res = [wrap(level, a) for a in expr]
            return np.array(res, dtype=object).reshape(expr.shape)
        return add_to_sac(sac, expr)

    if inverse:
        return _ifft(np.array(seq), wrap_intermediate_with_level=wrap,
                complex_dtype=np.complex128).tolist()
    else:
        return _fft(np.array(seq), wrap_intermediate_with_level=wrap,
                complex_dtype=np.complex128).tolist()


def fft_toeplitz_upper_triangular(first_row, x, sac=None):
    """
    Returns the matvec of the Toeplitz matrix given by
    the first row and the vector x using a Fourier transform
    """
    assert len(first_row) == len(x)
    n = len(first_row)
    v = list(first_row)
    v += [0]*(n-1)

    x = list(reversed(x))
    x += [0]*(n-1)

    v_fft = fft(v, sac)
    x_fft = fft(x, sac)
    res_fft = [add_to_sac(sac, a * b) for a, b in zip(v_fft, x_fft)]
    res = fft(res_fft, inverse=True, sac=sac)
    return list(reversed(res[:n]))


def matvec_toeplitz_upper_triangular(first_row, vector):
    n = len(first_row)
    assert len(vector) == n
    output = [0]*n
    for row in range(n):
        terms = tuple([first_row[col-row]*vector[col] for col in range(row, n)])
        output[row] = sym.Add(*terms)
    return output


to_complex_type_dict = {
    np.complex64: np.complex64,
    np.complex128: np.complex128,
    np.float32: np.complex64,
    np.float64: np.complex128,
}


def to_complex_dtype(dtype):
    np_type = np.dtype(dtype).type
    try:
        return to_complex_type_dict[np_type]
    except KeyError:
        raise RuntimeError(f"Unknown dtype: {dtype}")


@dataclass(frozen=True)
class ProfileGetter:
    start: int
    end: int


def get_native_event(evt):
<<<<<<< HEAD
    import pyopencl as cl
    return evt if isinstance(evt, cl.Event) else evt.native_event
=======
    from pyopencl import Event
    return evt if isinstance(evt, Event) else evt.native_event
>>>>>>> 67c35f2a


class AggregateProfilingEvent:
    """An object to hold a list of events and provides compatibility
    with some of the functionality of :class:`pyopencl.Event`.
    Assumes that the last event waits on all of the previous events.
    """
    def __init__(self, events):
        self.events = events[:]
        self.native_event = get_native_event(events[-1])

    @property
    def profile(self):
        total = sum(evt.profile.end - evt.profile.start for evt in self.events)
        end = self.native_event.profile.end
        return ProfileGetter(start=end - total, end=end)

    def wait(self):
        return self.native_event.wait()


class MarkerBasedProfilingEvent:
    """An object to hold two marker events and provides compatibility
    with some of the functionality of :class:`pyopencl.Event`.
    """
    def __init__(self, *, end_event, start_event):
        self.native_event = end_event
        self.start_event = start_event

    @property
    def profile(self):
        return ProfileGetter(start=self.start_event.profile.start,
                             end=self.native_event.profile.end)

    def wait(self):
        return self.native_event.wait()


def loopy_fft(shape, inverse, complex_dtype, index_dtype=None,
        name=None):
    from math import pi

    from pymbolic import var
    from pymbolic.algorithm import find_factors

    sign = 1 if not inverse else -1
    n = shape[-1]

    m = n
    factors = []
    while m != 1:
        N1, m = find_factors(m)  # noqa: N806
        factors.append(N1)

    import pymbolic as prim
    nfft = n

<<<<<<< HEAD
    broadcast_dims = tuple(prim.var(f"j{d}") for d in range(len(shape) - 1))
=======
    broadcast_dims = tuple(var(f"j{d}") for d in range(len(shape) - 1))
>>>>>>> 67c35f2a

    domains = [
        "{[i]: 0<=i<n}",
        "{[i2]: 0<=i2<n}",
    ]
    domains += [f"{{[j{d}]: 0<=j{d}<{shape[d]} }}" for d in range(len(shape) - 1)]

<<<<<<< HEAD
    x = prim.var("x")
    y = prim.var("y")
    i = prim.var("i")
    i2 = prim.var("i2")
    i3 = prim.var("i3")
=======
    x = var("x")
    y = var("y")
    i = var("i")
    i2 = var("i2")
    i3 = var("i3")
>>>>>>> 67c35f2a

    fixed_parameters = {"const": complex_dtype(sign*(-2j)*pi/n), "n": n}

    insns = [
        "exp_table[i] = exp(const * i) {id=exp_table}",
        lp.Assignment(
            assignee=x[(*broadcast_dims, i2)],
            expression=y[(*broadcast_dims, i2)],
            id="copy",
            depends_on=frozenset(["exp_table"]),
        ),
    ]

    for ilev, N1 in enumerate(list(reversed(factors))):  # noqa: N806
        nfft //= N1
        N2 = n // (nfft * N1)  # noqa: N806
        if ilev == 0:
            init_depends_on = "copy"
        else:
            init_depends_on = f"update_{ilev-1}"

<<<<<<< HEAD
        temp = prim.var("temp")
        exp_table = prim.var("exp_table")
        i = prim.var(f"i_{ilev}")
        i2 = prim.var(f"i2_{ilev}")
        ifft = prim.var(f"ifft_{ilev}")
        iN1 = prim.var(f"iN1_{ilev}")           # noqa: N806
        iN1_sum = prim.var(f"iN1_sum_{ilev}")   # noqa: N806
        iN2 = prim.var(f"iN2_{ilev}")           # noqa: N806
        table_idx = prim.var(f"table_idx_{ilev}")
        exp = prim.var(f"exp_{ilev}")
=======
        temp = var("temp")
        exp_table = var("exp_table")
        i = var(f"i_{ilev}")
        i2 = var(f"i2_{ilev}")
        ifft = var(f"ifft_{ilev}")
        iN1 = var(f"iN1_{ilev}")           # noqa: N806
        iN1_sum = var(f"iN1_sum_{ilev}")   # noqa: N806
        iN2 = var(f"iN2_{ilev}")           # noqa: N806
        table_idx = var(f"table_idx_{ilev}")
        exp = var(f"exp_{ilev}")
>>>>>>> 67c35f2a

        insns += [
            lp.Assignment(
                assignee=temp[i],
                expression=x[(*broadcast_dims, i)],
                id=f"copy_{ilev}",
                depends_on=frozenset([init_depends_on]),
            ),
            lp.Assignment(
                assignee=x[(*broadcast_dims, i2)],
                expression=0,
                id=f"reset_{ilev}",
                depends_on=frozenset([f"copy_{ilev}"])),
            lp.Assignment(
                assignee=table_idx,
                expression=nfft*iN1_sum*(iN2 + N2*iN1),
                id=f"idx_{ilev}",
                depends_on=frozenset([f"reset_{ilev}"]),
                temp_var_type=lp.Optional(np.uint32)),
            lp.Assignment(
                assignee=exp,
                expression=exp_table[table_idx % n],
                id=f"exp_{ilev}",
                depends_on=frozenset([f"idx_{ilev}"]),
                within_inames=frozenset({x.name for x in
                    [*broadcast_dims, iN1_sum, iN1, iN2]}),
                temp_var_type=lp.Optional(complex_dtype)),
            lp.Assignment(
                assignee=x[(*broadcast_dims, ifft + nfft * (iN1*N2 + iN2))],
                expression=(x[(*broadcast_dims, ifft + nfft*(iN1*N2 + iN2))]
                    + exp * temp[ifft + nfft * (iN2*N1 + iN1_sum)]),
                id=f"update_{ilev}",
                depends_on=frozenset([f"exp_{ilev}"])),
        ]

        domains += [
            f"[ifft_{ilev}]: 0<=ifft_{ilev}<{nfft}",
            f"[iN1_{ilev}]: 0<=iN1_{ilev}<{N1}",
            f"[iN1_sum_{ilev}]: 0<=iN1_sum_{ilev}<{N1}",
            f"[iN2_{ilev}]: 0<=iN2_{ilev}<{N2}",
            f"[i_{ilev}]: 0<=i_{ilev}<{n}",
            f"[i2_{ilev}]: 0<=i2_{ilev}<{n}",
        ]

    for idom, dom in enumerate(domains):
        if not dom.startswith("{"):
            domains[idom] = "{" + dom + "}"

    kernel_data = [
        lp.GlobalArg("x", shape=shape, is_input=False, is_output=True,
            dtype=complex_dtype),
        lp.GlobalArg("y", shape=shape, is_input=True, is_output=False,
            dtype=complex_dtype),
        lp.TemporaryVariable("exp_table", shape=(n,),
            dtype=complex_dtype),
        lp.TemporaryVariable("temp", shape=(n,),
            dtype=complex_dtype),
        ...
    ]

    if n == 1:
        domains = domains[2:]
        insns = [
            lp.Assignment(
                assignee=x[(*broadcast_dims, 0)],
                expression=y[(*broadcast_dims, 0)],
            ),
        ]
        kernel_data = kernel_data[:2]
    elif inverse:
        domains += ["{[i3]: 0<=i3<n}"]
        insns += [
            lp.Assignment(
                assignee=x[(*broadcast_dims, i3)],
                expression=x[(*broadcast_dims, i3)] / n,
                depends_on=frozenset([f"update_{len(factors) - 1}"]),
            ),
        ]

    if name is None:
        if inverse:
            name = f"ifft_{n}"
        else:
            name = f"fft_{n}"

    knl = make_loopy_program(
        domains, insns,
        kernel_data=kernel_data,
        name=name,
        fixed_parameters=fixed_parameters,
        index_dtype=index_dtype,
    )

    if broadcast_dims:
        knl = lp.split_iname(knl, "j0", 32, inner_tag="l.0", outer_tag="g.0")
        knl = lp.add_inames_for_unused_hw_axes(knl)

    return knl


class FFTBackend(enum.Enum):
    #: FFT backend based on the vkFFT library.
    pyvkfft = 1
    #: FFT backend based on :mod:`loopy` used as a fallback.
    loopy = 2


<<<<<<< HEAD
def _get_fft_backend(actx: PyOpenCLArrayContext) -> FFTBackend:
    env_val = os.environ.get("SUMPY_FFT_BACKEND", None)
=======
def _get_fft_backend(queue: "pyopencl.CommandQueue") -> FFTBackend:
    import os

    env_val = os.environ.get("SUMPY_FFT_BACKEND")
>>>>>>> 67c35f2a
    if env_val:
        if env_val not in ["loopy", "pyvkfft"]:
            raise ValueError("Expected 'loopy' or 'pyvkfft' for SUMPY_FFT_BACKEND. "
                   f"Found {env_val}.")
        return FFTBackend[env_val]

    try:
        import pyvkfft.opencl  # noqa: F401
    except ImportError:
        warnings.warn("VkFFT not found. FFT runs will be slower.", stacklevel=3)
        return FFTBackend.loopy

<<<<<<< HEAD
    import pyopencl as cl
    queue = actx.queue

    if queue.properties & cl.command_queue_properties.OUT_OF_ORDER_EXEC_MODE_ENABLE:
=======
    from pyopencl import command_queue_properties

    if queue.properties & command_queue_properties.OUT_OF_ORDER_EXEC_MODE_ENABLE:
>>>>>>> 67c35f2a
        warnings.warn(
            "VkFFT does not support out of order queues yet. "
            "Falling back to slower implementation.", stacklevel=3)
        return FFTBackend.loopy

    import platform
    import sys

    if (sys.platform == "darwin"
            and platform.machine() == "x86_64"
            and queue.context.devices[0].platform.name
            == "Portable Computing Language"):
        warnings.warn(
            "PoCL miscompiles some VkFFT kernels. "
            "See https://github.com/inducer/sumpy/issues/129. "
            "Falling back to slower implementation.", stacklevel=3)
        return FFTBackend.loopy

    return FFTBackend.pyvkfft


def get_opencl_fft_app(
<<<<<<< HEAD
        actx: PyOpenCLArrayContext,
        shape: Tuple[int, ...], dtype: "np.dtype", *,
=======
        queue: "pyopencl.CommandQueue",
        shape: Tuple[int, ...],
        dtype: "numpy.dtype[Any]",
>>>>>>> 67c35f2a
        inverse: bool) -> Any:
    """Setup an object for out-of-place FFT on with given shape and dtype
    on given queue.
    """
    assert dtype.type in (np.float32, np.float64, np.complex64,
                           np.complex128)

    backend = _get_fft_backend(actx)

    if backend == FFTBackend.loopy:
        return loopy_fft(shape, inverse=inverse, complex_dtype=dtype.type), backend
    elif backend == FFTBackend.pyvkfft:
        from pyvkfft.opencl import VkFFTApp
        app = VkFFTApp(
            shape=shape, dtype=dtype,
            queue=actx.queue, ndim=1, inplace=False)
        return app, backend
    else:
        raise RuntimeError(f"Unsupported FFT backend {backend}")


<<<<<<< HEAD
def run_opencl_fft(actx: PyOpenCLArrayContext,
        fft_app: Tuple[Any, FFTBackend], input_vec: Array, *,
        inverse: bool = False,
        wait_for: List[Any] = None):
=======
def run_opencl_fft(
        fft_app: Tuple[Any, FFTBackend],
        queue: "pyopencl.CommandQueue",
        input_vec: Any,
        inverse: bool = False,
        wait_for: List["pyopencl.Event"] = None) -> Tuple["pyopencl.Event", Any]:
>>>>>>> 67c35f2a
    """Runs an FFT on input_vec and returns a :class:`MarkerBasedProfilingEvent`
    that indicate the end and start of the operations carried out and the output
    vector.
    Only supports in-order queues.
    """
    app, backend = fft_app

    if backend == FFTBackend.loopy:
        evt, output_vec = app(actx.queue, y=input_vec, wait_for=wait_for)
        return (evt, output_vec["x"])
    elif backend == FFTBackend.pyvkfft:
        if wait_for is None:
            wait_for = []

        import pyopencl as cl
<<<<<<< HEAD
        start_evt = cl.enqueue_marker(actx.queue, wait_for=wait_for[:])
=======
        import pyopencl.array as cla

        start_evt = cl.enqueue_marker(queue, wait_for=wait_for[:])
>>>>>>> 67c35f2a

        if app.inplace:
            raise RuntimeError("inplace fft is not supported")
        else:
            output_vec = actx.np.empty_like(input_vec)

        # FIXME: use the public API once
        # https://github.com/vincefn/pyvkfft/pull/17 is in
        from pyvkfft.opencl import _vkfft_opencl
        if inverse:
            meth = _vkfft_opencl.ifft
        else:
            meth = _vkfft_opencl.fft

        meth(app.app, int(input_vec.data.int_ptr),
            int(output_vec.data.int_ptr), int(actx.queue.int_ptr))

        end_evt = cl.enqueue_marker(actx.queue, wait_for=[start_evt])
        output_vec.add_event(end_evt)

        return (MarkerBasedProfilingEvent(end_event=end_evt, start_event=start_evt),
            output_vec)
    else:
        raise RuntimeError(f"Unsupported FFT backend {backend}")

# }}}


# {{{ deprecations

_depr_name_to_replacement_and_obj = {
    "KernelCacheWrapper": ("KernelCacheMixin", 2023),
    }


def __getattr__(name):
    replacement_and_obj = _depr_name_to_replacement_and_obj.get(name, None)
    if replacement_and_obj is not None:
        replacement, obj, year = replacement_and_obj
        from warnings import warn
        warn(f"'sumpy.tools.{name}' is deprecated. "
                f"Use '{replacement}' instead. "
                f"'sumpy.tools.{name}' will continue to work until {year}.",
                DeprecationWarning, stacklevel=2)
        return obj
    else:
        raise AttributeError(name)

# }}}

# vim: fdm=marker<|MERGE_RESOLUTION|>--- conflicted
+++ resolved
@@ -24,27 +24,6 @@
 THE SOFTWARE.
 """
 
-<<<<<<< HEAD
-import os
-import sys
-import enum
-import numbers
-import warnings
-from abc import ABC, abstractmethod
-from dataclasses import dataclass
-from typing import Any, List, Optional, Tuple, TYPE_CHECKING
-
-import numpy as np
-
-import loopy as lp
-from pytools import memoize_method
-from pytools.tag import Tag, tag_dataclass
-from pymbolic.mapper import WalkMapper
-from arraycontext import Array
-
-import sumpy.symbolic as sym
-from sumpy.array_context import PyOpenCLArrayContext, make_loopy_program
-=======
 import enum
 import logging
 import warnings
@@ -59,13 +38,13 @@
 from pytools.tag import Tag, tag_dataclass
 
 import sumpy.symbolic as sym
+from sumpy.array_context import PyOpenCLArrayContext, make_loopy_program
 
 if TYPE_CHECKING:
     import numpy
     import pyopencl
 
     from sumpy.kernel import Kernel
->>>>>>> 67c35f2a
 
 logger = logging.getLogger(__name__)
 
@@ -227,33 +206,6 @@
     return mat
 
 
-<<<<<<< HEAD
-=======
-def vector_to_device(queue, vec):
-    from pyopencl.array import to_device
-    from pytools.obj_array import obj_array_vectorize
-
-    def to_dev(ary):
-        return to_device(queue, ary)
-
-    return obj_array_vectorize(to_dev, vec)
-
-
-def vector_from_device(queue, vec):
-    from pytools.obj_array import obj_array_vectorize
-
-    def from_dev(ary):
-        from numbers import Number
-        if isinstance(ary, (np.number, Number)):
-            # zero, most likely
-            return ary
-
-        return ary.get(queue=queue)
-
-    return obj_array_vectorize(from_dev, vec)
-
-
->>>>>>> 67c35f2a
 def _merge_kernel_arguments(dictionary, arg):
     # Check for strict equality until there's a usecase
     if dictionary.setdefault(arg.name, arg) != arg:
@@ -309,14 +261,8 @@
             target_kernels: List["Kernel"],
             source_kernels: List["Kernel"],
             strength_usage: Optional[List[int]] = None,
-<<<<<<< HEAD
-            value_dtypes: Optional[List["np.dtype"]] = None,
+            value_dtypes: Optional[List["numpy.dtype[Any]"]] = None,
             name: Optional[str] = None) -> None:
-=======
-            value_dtypes: Optional[List["numpy.dtype[Any]"]] = None,
-            name: Optional[str] = None,
-            device: Optional[Any] = None) -> None:
->>>>>>> 67c35f2a
         """
         :arg target_kernels: list of :class:`~sumpy.kernel.Kernel` instances,
             with :class:`sumpy.kernel.DirectionalTargetDerivative` as
@@ -369,6 +315,7 @@
     def nresults(self):
         return len(self.target_kernels)
 
+    @property
     @abstractmethod
     def default_name(self):
         pass
@@ -704,13 +651,8 @@
 
 
 def get_native_event(evt):
-<<<<<<< HEAD
-    import pyopencl as cl
-    return evt if isinstance(evt, cl.Event) else evt.native_event
-=======
     from pyopencl import Event
     return evt if isinstance(evt, Event) else evt.native_event
->>>>>>> 67c35f2a
 
 
 class AggregateProfilingEvent:
@@ -765,14 +707,8 @@
         N1, m = find_factors(m)  # noqa: N806
         factors.append(N1)
 
-    import pymbolic as prim
     nfft = n
-
-<<<<<<< HEAD
-    broadcast_dims = tuple(prim.var(f"j{d}") for d in range(len(shape) - 1))
-=======
     broadcast_dims = tuple(var(f"j{d}") for d in range(len(shape) - 1))
->>>>>>> 67c35f2a
 
     domains = [
         "{[i]: 0<=i<n}",
@@ -780,19 +716,11 @@
     ]
     domains += [f"{{[j{d}]: 0<=j{d}<{shape[d]} }}" for d in range(len(shape) - 1)]
 
-<<<<<<< HEAD
-    x = prim.var("x")
-    y = prim.var("y")
-    i = prim.var("i")
-    i2 = prim.var("i2")
-    i3 = prim.var("i3")
-=======
     x = var("x")
     y = var("y")
     i = var("i")
     i2 = var("i2")
     i3 = var("i3")
->>>>>>> 67c35f2a
 
     fixed_parameters = {"const": complex_dtype(sign*(-2j)*pi/n), "n": n}
 
@@ -814,18 +742,6 @@
         else:
             init_depends_on = f"update_{ilev-1}"
 
-<<<<<<< HEAD
-        temp = prim.var("temp")
-        exp_table = prim.var("exp_table")
-        i = prim.var(f"i_{ilev}")
-        i2 = prim.var(f"i2_{ilev}")
-        ifft = prim.var(f"ifft_{ilev}")
-        iN1 = prim.var(f"iN1_{ilev}")           # noqa: N806
-        iN1_sum = prim.var(f"iN1_sum_{ilev}")   # noqa: N806
-        iN2 = prim.var(f"iN2_{ilev}")           # noqa: N806
-        table_idx = prim.var(f"table_idx_{ilev}")
-        exp = prim.var(f"exp_{ilev}")
-=======
         temp = var("temp")
         exp_table = var("exp_table")
         i = var(f"i_{ilev}")
@@ -836,7 +752,6 @@
         iN2 = var(f"iN2_{ilev}")           # noqa: N806
         table_idx = var(f"table_idx_{ilev}")
         exp = var(f"exp_{ilev}")
->>>>>>> 67c35f2a
 
         insns += [
             lp.Assignment(
@@ -944,15 +859,10 @@
     loopy = 2
 
 
-<<<<<<< HEAD
-def _get_fft_backend(actx: PyOpenCLArrayContext) -> FFTBackend:
-    env_val = os.environ.get("SUMPY_FFT_BACKEND", None)
-=======
 def _get_fft_backend(queue: "pyopencl.CommandQueue") -> FFTBackend:
     import os
 
     env_val = os.environ.get("SUMPY_FFT_BACKEND")
->>>>>>> 67c35f2a
     if env_val:
         if env_val not in ["loopy", "pyvkfft"]:
             raise ValueError("Expected 'loopy' or 'pyvkfft' for SUMPY_FFT_BACKEND. "
@@ -965,16 +875,9 @@
         warnings.warn("VkFFT not found. FFT runs will be slower.", stacklevel=3)
         return FFTBackend.loopy
 
-<<<<<<< HEAD
-    import pyopencl as cl
-    queue = actx.queue
-
-    if queue.properties & cl.command_queue_properties.OUT_OF_ORDER_EXEC_MODE_ENABLE:
-=======
     from pyopencl import command_queue_properties
 
     if queue.properties & command_queue_properties.OUT_OF_ORDER_EXEC_MODE_ENABLE:
->>>>>>> 67c35f2a
         warnings.warn(
             "VkFFT does not support out of order queues yet. "
             "Falling back to slower implementation.", stacklevel=3)
@@ -997,14 +900,9 @@
 
 
 def get_opencl_fft_app(
-<<<<<<< HEAD
         actx: PyOpenCLArrayContext,
-        shape: Tuple[int, ...], dtype: "np.dtype", *,
-=======
-        queue: "pyopencl.CommandQueue",
         shape: Tuple[int, ...],
         dtype: "numpy.dtype[Any]",
->>>>>>> 67c35f2a
         inverse: bool) -> Any:
     """Setup an object for out-of-place FFT on with given shape and dtype
     on given queue.
@@ -1012,7 +910,7 @@
     assert dtype.type in (np.float32, np.float64, np.complex64,
                            np.complex128)
 
-    backend = _get_fft_backend(actx)
+    backend = _get_fft_backend(actx.queue)
 
     if backend == FFTBackend.loopy:
         return loopy_fft(shape, inverse=inverse, complex_dtype=dtype.type), backend
@@ -1026,19 +924,12 @@
         raise RuntimeError(f"Unsupported FFT backend {backend}")
 
 
-<<<<<<< HEAD
-def run_opencl_fft(actx: PyOpenCLArrayContext,
-        fft_app: Tuple[Any, FFTBackend], input_vec: Array, *,
-        inverse: bool = False,
-        wait_for: List[Any] = None):
-=======
 def run_opencl_fft(
-        fft_app: Tuple[Any, FFTBackend],
-        queue: "pyopencl.CommandQueue",
+        actx: PyOpenCLArrayContext,
+        fft_app: Tuple[Any, FFTBackend], *,
         input_vec: Any,
         inverse: bool = False,
         wait_for: List["pyopencl.Event"] = None) -> Tuple["pyopencl.Event", Any]:
->>>>>>> 67c35f2a
     """Runs an FFT on input_vec and returns a :class:`MarkerBasedProfilingEvent`
     that indicate the end and start of the operations carried out and the output
     vector.
@@ -1054,13 +945,8 @@
             wait_for = []
 
         import pyopencl as cl
-<<<<<<< HEAD
+
         start_evt = cl.enqueue_marker(actx.queue, wait_for=wait_for[:])
-=======
-        import pyopencl.array as cla
-
-        start_evt = cl.enqueue_marker(queue, wait_for=wait_for[:])
->>>>>>> 67c35f2a
 
         if app.inplace:
             raise RuntimeError("inplace fft is not supported")
