--- conflicted
+++ resolved
@@ -26,7 +26,6 @@
 import numpy as np
 import loopy as lp
 
-<<<<<<< HEAD
 from pytools.obj_array import make_obj_array
 
 from sumpy.array_context import PyOpenCLArrayContext, make_loopy_program
@@ -34,10 +33,6 @@
 
 import logging
 logger = logging.getLogger(__name__)
-=======
-from sumpy.tools import (
-        KernelComputation, KernelCacheMixin, is_obj_array_like)
->>>>>>> 05cbf8e5
 
 
 __doc__ = """
@@ -60,13 +55,8 @@
 # {{{ P2PBase: base class
 
 class P2PBase(KernelCacheMixin, KernelComputation):
-<<<<<<< HEAD
     def __init__(self, target_kernels, exclude_self, strength_usage=None,
             value_dtypes=None, name=None, source_kernels=None):
-=======
-    def __init__(self, ctx, target_kernels, exclude_self, strength_usage=None,
-            value_dtypes=None, name=None, device=None, source_kernels=None):
->>>>>>> 05cbf8e5
         """
         :arg target_kernels: list of :class:`sumpy.kernel.Kernel` instances
           with only target derivatives.
