__copyright__ = "Copyright (C) 2012 Andreas Kloeckner"

__license__ = """
Permission is hereby granted, free of charge, to any person obtaining a copy
of this software and associated documentation files (the "Software"), to deal
in the Software without restriction, including without limitation the rights
to use, copy, modify, merge, publish, distribute, sublicense, and/or sell
copies of the Software, and to permit persons to whom the Software is
furnished to do so, subject to the following conditions:

The above copyright notice and this permission notice shall be included in
all copies or substantial portions of the Software.

THE SOFTWARE IS PROVIDED "AS IS", WITHOUT WARRANTY OF ANY KIND, EXPRESS OR
IMPLIED, INCLUDING BUT NOT LIMITED TO THE WARRANTIES OF MERCHANTABILITY,
FITNESS FOR A PARTICULAR PURPOSE AND NONINFRINGEMENT. IN NO EVENT SHALL THE
AUTHORS OR COPYRIGHT HOLDERS BE LIABLE FOR ANY CLAIM, DAMAGES OR OTHER
LIABILITY, WHETHER IN AN ACTION OF CONTRACT, TORT OR OTHERWISE, ARISING FROM,
OUT OF OR IN CONNECTION WITH THE SOFTWARE OR THE USE OR OTHER DEALINGS IN
THE SOFTWARE.
"""

import pytest
import sys
from functools import partial

import numpy as np
import numpy.linalg as la

from pytools.obj_array import make_obj_array
from pytools.convergence import PConvergenceVerifier
from arraycontext import pytest_generate_tests_for_array_contexts
from sumpy.array_context import (                                 # noqa: F401
        PytestPyOpenCLArrayContextFactory, _acf)

import sumpy.symbolic as sym
from sumpy.expansion.multipole import (
    VolumeTaylorMultipoleExpansion,
    H2DMultipoleExpansion,
    VolumeTaylorMultipoleExpansionBase,
    LinearPDEConformingVolumeTaylorMultipoleExpansion)
from sumpy.expansion.local import (
    VolumeTaylorLocalExpansion,
    H2DLocalExpansion,
    LinearPDEConformingVolumeTaylorLocalExpansion)
from sumpy.expansion.m2l import (NonFFTM2LTranslationClassFactory,
    FFTM2LTranslationClassFactory)
from sumpy.kernel import (
    LaplaceKernel,
    HelmholtzKernel,
    BiharmonicKernel,
    StokesletKernel,
    AxisTargetDerivative,
    DirectionalSourceDerivative)

import sumpy.toys as t

import logging
logger = logging.getLogger(__name__)

pytest_generate_tests = pytest_generate_tests_for_array_contexts([
    PytestPyOpenCLArrayContextFactory,
    ])


# {{{ test_p2p

@pytest.mark.parametrize("exclude_self", (True, False))
def test_p2p(actx_factory, exclude_self):
    actx = actx_factory()

    dimensions = 3
    n = 5000

    from sumpy.p2p import P2P
    lknl = LaplaceKernel(dimensions)
    knl = P2P([lknl, AxisTargetDerivative(0, lknl)], exclude_self=exclude_self)

    rng = np.random.default_rng(42)
    targets = rng.random(size=(dimensions, n))
    sources = targets if exclude_self else rng.random(size=(dimensions, n))
    strengths = np.ones(n, dtype=np.float64)

    extra_kwargs = {}

    if exclude_self:
        extra_kwargs["target_to_source"] = (
            actx.from_numpy(np.arange(n, dtype=np.int32)))

    potential, _ = knl(
            actx,
            actx.from_numpy(targets),
            actx.from_numpy(sources),
            [actx.from_numpy(strengths)],
            **extra_kwargs)
    potential = actx.to_numpy(potential)

    potential_ref = np.empty_like(potential)
    targets = targets.T
    sources = sources.T
    for itarg in range(n):

        with np.errstate(divide="ignore"):
            invdists = np.sum((targets[itarg] - sources) ** 2, axis=-1) ** -0.5

        if exclude_self:
            assert np.isinf(invdists[itarg])
            invdists[itarg] = 0

        potential_ref[itarg] = np.sum(strengths * invdists)

    potential_ref *= 1/(4*np.pi)

    rel_err = la.norm(potential - potential_ref)/la.norm(potential_ref)
    logger.info("error: %.12e", rel_err)

    assert rel_err < 1e-3

# }}}


# {{{ test_p2e_multiple

@pytest.mark.parametrize(("base_knl", "expn_class"), [
    (LaplaceKernel(2), LinearPDEConformingVolumeTaylorLocalExpansion),
    (LaplaceKernel(2), LinearPDEConformingVolumeTaylorMultipoleExpansion),
])
def test_p2e_multiple(actx_factory, base_knl, expn_class):
    order = 4
    actx = actx_factory()

    nsources = 100

    extra_kwargs = {}
    if isinstance(base_knl, HelmholtzKernel):
        if base_knl.allow_evanescent:
            extra_kwargs["k"] = 0.2 * (0.707 + 0.707j)
        else:
            extra_kwargs["k"] = 0.2
    if isinstance(base_knl, StokesletKernel):
        extra_kwargs["mu"] = 0.2

    source_kernels = [
        DirectionalSourceDerivative(base_knl, "dir_vec"),
        base_knl,
    ]

    knl = base_knl
    expn = expn_class(knl, order=order)

    from sumpy import P2EFromSingleBox

    rng = np.random.default_rng(14)
    center = np.array([2, 1, 0][:knl.dim], np.float64)
    sources = actx.from_numpy(
        0.7 * (-0.5 + rng.random(size=(knl.dim, nsources), dtype=np.float64))
        + center[:, np.newaxis])

    strengths = [
        actx.from_numpy(np.ones(nsources, dtype=np.float64) * (1/nsources)),
        actx.from_numpy(np.ones(nsources, dtype=np.float64) * (2/nsources))
    ]

    source_boxes = actx.from_numpy(np.array([0], dtype=np.int32))
    box_source_starts = actx.from_numpy(np.array([0], dtype=np.int32))
    box_source_counts_nonchild = (
        actx.from_numpy(np.array([nsources], dtype=np.int32)))

    alpha = np.linspace(0, 2*np.pi, nsources, np.float64)
    dir_vec = actx.from_numpy(np.vstack([np.cos(alpha), np.sin(alpha)]))

    from sumpy.expansion.local import LocalExpansionBase
    if issubclass(expn_class, LocalExpansionBase):
        loc_center = np.array([5.5, 0.0, 0.0][:knl.dim]) + center
        centers = np.array(loc_center, dtype=np.float64).reshape(knl.dim, 1)
    else:
        centers = (np.array([0.0, 0.0, 0.0][:knl.dim],
                            dtype=np.float64).reshape(knl.dim, 1)
                    + center[:, np.newaxis])
    centers = actx.from_numpy(centers)

    centers = actx.from_numpy(centers)
    rscale = 0.5  # pick something non-1

    # apply p2e at the same time
    p2e = P2EFromSingleBox(expn,
        kernels=source_kernels,
        strength_usage=[0, 1])

    mpoles = p2e(actx,
            source_boxes=source_boxes,
            box_source_starts=box_source_starts,
            box_source_counts_nonchild=box_source_counts_nonchild,
            centers=centers,
            sources=sources,
            strengths=strengths,
            nboxes=1,
            tgt_base_ibox=0,
            rscale=rscale,
            dir_vec=dir_vec,
            **extra_kwargs)
    actual_result = actx.to_numpy(mpoles)

    # apply p2e separately
    expected_result = np.zeros_like(actual_result)
    for i, source_kernel in enumerate(source_kernels):
        extra_source_kwargs = extra_kwargs.copy()
        if isinstance(source_kernel, DirectionalSourceDerivative):
            extra_source_kwargs["dir_vec"] = dir_vec

        p2e = P2EFromSingleBox(expn,
            kernels=[source_kernel], strength_usage=[i])

        mpoles = p2e(actx,
            source_boxes=source_boxes,
            box_source_starts=box_source_starts,
            box_source_counts_nonchild=box_source_counts_nonchild,
            centers=centers,
            sources=sources,
            strengths=strengths,
            nboxes=1,
            tgt_base_ibox=0,
            rscale=rscale,
            **extra_source_kwargs)
        mpoles = actx.to_numpy(mpoles)

        expected_result += mpoles

    norm = la.norm(actual_result - expected_result)/la.norm(expected_result)
    assert norm < 1e-12

# }}}


# {{{ test_p2e2p

@pytest.mark.parametrize("order", [4])
@pytest.mark.parametrize(("base_knl", "expn_class"), [
    (LaplaceKernel(2), VolumeTaylorLocalExpansion),
    (LaplaceKernel(2), VolumeTaylorMultipoleExpansion),
    (LaplaceKernel(2), LinearPDEConformingVolumeTaylorLocalExpansion),
    (LaplaceKernel(2), LinearPDEConformingVolumeTaylorMultipoleExpansion),

    (HelmholtzKernel(2), VolumeTaylorMultipoleExpansion),
    (HelmholtzKernel(2), VolumeTaylorLocalExpansion),
    (HelmholtzKernel(2), LinearPDEConformingVolumeTaylorLocalExpansion),
    (HelmholtzKernel(2), LinearPDEConformingVolumeTaylorMultipoleExpansion),
    (HelmholtzKernel(2), H2DLocalExpansion),
    (HelmholtzKernel(2), H2DMultipoleExpansion),

    (DirectionalSourceDerivative(BiharmonicKernel(2), "dir_vec"),
        VolumeTaylorMultipoleExpansion),
    (DirectionalSourceDerivative(BiharmonicKernel(2), "dir_vec"),
        VolumeTaylorLocalExpansion),

    (HelmholtzKernel(2, allow_evanescent=True), VolumeTaylorMultipoleExpansion),
    (HelmholtzKernel(2, allow_evanescent=True), VolumeTaylorLocalExpansion),
    (HelmholtzKernel(2, allow_evanescent=True),
     LinearPDEConformingVolumeTaylorLocalExpansion),
    (HelmholtzKernel(2, allow_evanescent=True),
     LinearPDEConformingVolumeTaylorMultipoleExpansion),
    (HelmholtzKernel(2, allow_evanescent=True), H2DLocalExpansion),
    (HelmholtzKernel(2, allow_evanescent=True), H2DMultipoleExpansion),
    ])
@pytest.mark.parametrize("with_source_derivative", [
    False,
    True
    ])
def test_p2e2p(actx_factory, base_knl, expn_class, order, with_source_derivative):
    actx = actx_factory()

    res = 100
    nsources = 100

    extra_kwargs = {}
    if isinstance(base_knl, HelmholtzKernel):
        if base_knl.allow_evanescent:
            extra_kwargs["k"] = 0.2 * (0.707 + 0.707j)
        else:
            extra_kwargs["k"] = 0.2
    if isinstance(base_knl, StokesletKernel):
        extra_kwargs["mu"] = 0.2

    if with_source_derivative:
        knl = DirectionalSourceDerivative(base_knl, "dir_vec")
    else:
        knl = base_knl

    target_kernels = [
            knl,
            AxisTargetDerivative(0, knl),
            ]
    expn = expn_class(knl, order=order)

    from sumpy import P2EFromSingleBox, E2PFromSingleBox, P2P
    p2e = P2EFromSingleBox(expn, kernels=[knl])
    e2p = E2PFromSingleBox(expn, kernels=target_kernels)
    p2p = P2P(target_kernels, exclude_self=False)

    from pytools.convergence import EOCRecorder
    eoc_rec_pot = EOCRecorder()
    eoc_rec_grad_x = EOCRecorder()

    from sumpy.expansion.local import LocalExpansionBase
    if issubclass(expn_class, LocalExpansionBase):
        h_values = [1/5, 1/7, 1/20]
    else:
        h_values = [1/2, 1/3, 1/5]

    rng = np.random.default_rng(19)
    center = np.array([2, 1, 0][:knl.dim], np.float64)
    sources = actx.from_numpy(
        0.7 * (-0.5 + rng.random((knl.dim, nsources), dtype=np.float64))
        + center[:, np.newaxis])

    strengths = actx.from_numpy(np.ones(nsources, dtype=np.float64) / nsources)

    source_boxes = actx.from_numpy(np.array([0], dtype=np.int32))
    box_source_starts = actx.from_numpy(np.array([0], dtype=np.int32))
    box_source_counts_nonchild = (
        actx.from_numpy(np.array([nsources], dtype=np.int32)))

    extra_source_kwargs = extra_kwargs.copy()
    if isinstance(knl, DirectionalSourceDerivative):
        alpha = np.linspace(0, 2*np.pi, nsources, np.float64)
        dir_vec = np.vstack([np.cos(alpha), np.sin(alpha)])
        extra_source_kwargs["dir_vec"] = actx.from_numpy(dir_vec)

    from sumpy.visualization import FieldPlotter

    for h in h_values:
        if issubclass(expn_class, LocalExpansionBase):
            loc_center = np.array([5.5, 0.0, 0.0][:knl.dim]) + center
            centers = np.array(loc_center, dtype=np.float64).reshape(knl.dim, 1)
            fp = FieldPlotter(loc_center, extent=h, npoints=res)
        else:
            eval_center = np.array([1/h, 0.0, 0.0][:knl.dim]) + center
            fp = FieldPlotter(eval_center, extent=0.1, npoints=res)
            centers = (np.array([0.0, 0.0, 0.0][:knl.dim],
                                dtype=np.float64).reshape(knl.dim, 1)
                        + center[:, np.newaxis])

        centers = actx.from_numpy(centers)
        targets = actx.from_numpy(make_obj_array(fp.points))

        rscale = 0.5  # pick something non-1

        # {{{ apply p2e

        mpoles = p2e(actx,
                source_boxes=source_boxes,
                box_source_starts=box_source_starts,
                box_source_counts_nonchild=box_source_counts_nonchild,
                centers=centers,
                sources=sources,
                strengths=(strengths,),
                nboxes=1,
                tgt_base_ibox=0,
                rscale=rscale,
                **extra_source_kwargs)

        # }}}

        # {{{ apply e2p

        ntargets = fp.points.shape[-1]

        box_target_starts = actx.from_numpy(np.array([0], dtype=np.int32))
        box_target_counts_nonchild = (
            actx.from_numpy(np.array([ntargets], dtype=np.int32)))

        pot, grad_x = e2p(
                actx,
                src_expansions=mpoles,
                src_base_ibox=0,
                target_boxes=source_boxes,
                box_target_starts=box_target_starts,
                box_target_counts_nonchild=box_target_counts_nonchild,
                centers=centers,
                targets=targets,
                rscale=rscale,
                **extra_kwargs)
        pot = actx.to_numpy(pot)
        grad_x = actx.to_numpy(grad_x)

        # }}}

        # {{{ compute (direct) reference solution

        pot_direct, grad_x_direct = p2p(
                actx,
                targets, sources, (strengths,),
                **extra_source_kwargs)
        pot_direct = actx.to_numpy(pot_direct)
        grad_x_direct = actx.to_numpy(grad_x_direct)

        err_pot = la.norm((pot - pot_direct)/res**2)
        err_grad_x = la.norm((grad_x - grad_x_direct)/res**2)

        if 1:
            err_pot = err_pot / la.norm((pot_direct)/res**2)
            err_grad_x = err_grad_x / la.norm((grad_x_direct)/res**2)

        if 0:
            import matplotlib.pyplot as pt
            from matplotlib.colors import Normalize

            pt.subplot(131)
            im = fp.show_scalar_in_matplotlib(pot.real)
            im.set_norm(Normalize(vmin=-0.1, vmax=0.1))

            pt.subplot(132)
            im = fp.show_scalar_in_matplotlib(pot_direct.real)
            im.set_norm(Normalize(vmin=-0.1, vmax=0.1))
            pt.colorbar()

            pt.subplot(133)
            im = fp.show_scalar_in_matplotlib(np.log10(1e-15+np.abs(pot-pot_direct)))
            im.set_norm(Normalize(vmin=-6, vmax=1))

            pt.colorbar()
            pt.show()

        # }}}

        eoc_rec_pot.add_data_point(h, err_pot)
        eoc_rec_grad_x.add_data_point(h, err_grad_x)

    logger.info("expn_cls %s knl %s order %d", expn_class, knl, order)
    logger.info("POTENTIAL:")
    logger.info("%s", eoc_rec_pot)
    logger.info("X TARGET DERIVATIVE:")
    logger.info("%s", eoc_rec_grad_x)

    tgt_order = order + 1
    if issubclass(expn_class, LocalExpansionBase):
        tgt_order_grad = tgt_order - 1
        slack = 0.7
        grad_slack = 0.5
    else:
        tgt_order_grad = tgt_order + 1

        slack = 0.5
        grad_slack = 1

        if order <= 2:
            slack += 1
            grad_slack += 1

    if isinstance(knl, DirectionalSourceDerivative):
        slack += 1
        grad_slack += 2

    if isinstance(base_knl, DirectionalSourceDerivative):
        slack += 1
        grad_slack += 2

    if isinstance(base_knl, HelmholtzKernel):
        if base_knl.allow_evanescent:
            slack += 0.5
            grad_slack += 0.5

        if issubclass(expn_class, VolumeTaylorMultipoleExpansionBase):
            slack += 0.3
            grad_slack += 0.3

    assert eoc_rec_pot.order_estimate() > tgt_order - slack
    assert eoc_rec_grad_x.order_estimate() > tgt_order_grad - grad_slack

# }}}


# {{{ test_translations

@pytest.mark.parametrize("knl, local_expn_class, mpole_expn_class, use_fft", [
    (LaplaceKernel(2), VolumeTaylorLocalExpansion, VolumeTaylorMultipoleExpansion,
        False),
    (LaplaceKernel(2), LinearPDEConformingVolumeTaylorLocalExpansion,
     LinearPDEConformingVolumeTaylorMultipoleExpansion, False),
    (LaplaceKernel(2), LinearPDEConformingVolumeTaylorLocalExpansion,
     LinearPDEConformingVolumeTaylorMultipoleExpansion, True),
    (LaplaceKernel(3), VolumeTaylorLocalExpansion, VolumeTaylorMultipoleExpansion,
        False),
    (LaplaceKernel(3), LinearPDEConformingVolumeTaylorLocalExpansion,
     LinearPDEConformingVolumeTaylorMultipoleExpansion, False),
    (LaplaceKernel(3), LinearPDEConformingVolumeTaylorLocalExpansion,
     LinearPDEConformingVolumeTaylorMultipoleExpansion, True),
    (HelmholtzKernel(2), VolumeTaylorLocalExpansion, VolumeTaylorMultipoleExpansion,
        False),
    (HelmholtzKernel(2), LinearPDEConformingVolumeTaylorLocalExpansion,
     LinearPDEConformingVolumeTaylorMultipoleExpansion, False),
    (HelmholtzKernel(3), VolumeTaylorLocalExpansion, VolumeTaylorMultipoleExpansion,
        False),
    (HelmholtzKernel(3), LinearPDEConformingVolumeTaylorLocalExpansion,
     LinearPDEConformingVolumeTaylorMultipoleExpansion, False),
    (HelmholtzKernel(2), H2DLocalExpansion, H2DMultipoleExpansion, False),
    (StokesletKernel(2, 0, 0), VolumeTaylorLocalExpansion,
     VolumeTaylorMultipoleExpansion, False),
    (StokesletKernel(2, 0, 0), LinearPDEConformingVolumeTaylorLocalExpansion,
     LinearPDEConformingVolumeTaylorMultipoleExpansion, False),
    ])
def test_translations(actx_factory, knl, local_expn_class, mpole_expn_class,
        use_fft, visualize=False):
    if visualize:
        logging.basicConfig(level=logging.INFO)

    actx = actx_factory()

    res = 20
    nsources = 15

    extra_kwargs = {}
    if isinstance(knl, HelmholtzKernel):
        extra_kwargs["k"] = 0.05
    if isinstance(knl, StokesletKernel):
        extra_kwargs["mu"] = 0.05

    # Just to make sure things also work away from the origin
    rng = np.random.default_rng(18)
    origin = np.array([2, 1, 0][:knl.dim], np.float64)
    sources = (
        0.7 * (-0.5 + rng.random((knl.dim, nsources), dtype=np.float64))
        + origin[:, np.newaxis])
    strengths = np.ones(nsources, dtype=np.float64) * (1/nsources)

    pconv_verifier_p2m2p = PConvergenceVerifier()
    pconv_verifier_p2m2m2p = PConvergenceVerifier()
    pconv_verifier_p2m2m2l2p = PConvergenceVerifier()
    pconv_verifier_full = PConvergenceVerifier()

    from sumpy.visualization import FieldPlotter

    eval_offset = np.array([5.5, 0.0, 0][:knl.dim])
    fp = FieldPlotter(eval_offset + origin, extent=0.3, npoints=res)
    targets = fp.points

    centers = (np.array(
            [
                # box 0: particles, first mpole here
                [0, 0, 0][:knl.dim],

                # box 1: second mpole here
                np.array([-0.2, 0.1, 0][:knl.dim], np.float64),

                # box 2: first local here
                eval_offset + np.array([0.3, -0.2, 0][:knl.dim], np.float64),

                # box 3: second local and eval here
                eval_offset
                ],
            dtype=np.float64) + origin).T.copy()

    del eval_offset

    if knl.dim == 2:
        orders = [2, 3, 4]
    else:
        orders = [3, 4, 5]

<<<<<<< HEAD
    nboxes = centers.shape[-1]

    def eval_at(e2p, source_box_nr, rscale):
        e2p_target_boxes = actx.from_numpy(
            np.array([source_box_nr], dtype=np.int32))

        # These are indexed by global box numbers.
        e2p_box_target_starts = actx.from_numpy(
            np.array([0, 0, 0, 0], dtype=np.int32))
        e2p_box_target_counts_nonchild = actx.from_numpy(
            np.array([0, 0, 0, 0], dtype=np.int32))
        e2p_box_target_counts_nonchild[source_box_nr] = fp.points.shape[-1]

        pot, = e2p(
                actx,
                src_expansions=mpoles,
                src_base_ibox=0,
                target_boxes=e2p_target_boxes,
                box_target_starts=e2p_box_target_starts,
                box_target_counts_nonchild=e2p_box_target_counts_nonchild,
                centers=centers,
                targets=targets,
                rscale=rscale,
                **extra_kwargs
                )
        pot = actx.to_numpy(pot)

        return pot

    m2l_factory = NonFFTM2LTranslationClassFactory()
    m2l_translation = m2l_factory.get_m2l_translation_class(knl, local_expn_class)()

    for order in orders:
        m_expn = mpole_expn_class(knl, order=order)
        l_expn = local_expn_class(knl, order=order, m2l_translation=m2l_translation)

        from sumpy import P2EFromSingleBox, E2PFromSingleBox, P2P, E2EFromCSR
        p2m = P2EFromSingleBox(m_expn)
        m2m = E2EFromCSR(m_expn, m_expn)
        m2p = E2PFromSingleBox(m_expn, target_kernels)
        m2l = E2EFromCSR(m_expn, l_expn)
        l2l = E2EFromCSR(l_expn, l_expn)
        l2p = E2PFromSingleBox(l_expn, target_kernels)
        p2p = P2P(target_kernels, exclude_self=False)

        targets = actx.from_numpy(make_obj_array(fp.points))

        # {{{ compute (direct) reference solution

        pot_direct, = p2p(
                actx,
                targets, sources, (strengths,),
                **extra_kwargs)
        pot_direct = actx.to_numpy(pot_direct)

        # }}}

        m1_rscale = 0.5
        m2_rscale = 0.25
        l1_rscale = 0.5
        l2_rscale = 0.25

        # {{{ apply P2M

        p2m_source_boxes = actx.from_numpy(np.array([0], dtype=np.int32))
=======
    if use_fft:
        m2l_factory = FFTM2LTranslationClassFactory()
    else:
        m2l_factory = NonFFTM2LTranslationClassFactory()
    m2l_translation = m2l_factory.get_m2l_translation_class(knl, local_expn_class)()

    toy_ctx = t.ToyContext(
            actx.context,
            kernel=knl,
            local_expn_class=partial(local_expn_class,
                m2l_translation=m2l_translation),
            mpole_expn_class=mpole_expn_class,
            extra_kernel_kwargs=extra_kwargs,
    )
>>>>>>> 8d19f213

    p = t.PointSources(toy_ctx, sources, weights=strengths)
    p2p = p.eval(targets)

<<<<<<< HEAD
        mpoles = p2m(actx,
                source_boxes=p2m_source_boxes,
                box_source_starts=p2m_box_source_starts,
                box_source_counts_nonchild=p2m_box_source_counts_nonchild,
                centers=centers,
                sources=sources,
                strengths=(strengths,),
                nboxes=nboxes,
                rscale=m1_rscale,
                tgt_base_ibox=0,
                **extra_kwargs)

        # }}}

        pot = eval_at(m2p, 0, m1_rscale)

        err = la.norm((pot - pot_direct) / res**2)
        err = err / (la.norm(pot_direct) / res**2)
=======
    m1_rscale = 0.5
    m2_rscale = 0.25
    l1_rscale = 0.5
    l2_rscale = 0.25
>>>>>>> 8d19f213

    for order in orders:
        print(centers[:, 0].shape)
        p2m = t.multipole_expand(p, centers[:, 0], order, m1_rscale)
        p2m2p = p2m.eval(targets)
        err = la.norm((p2m2p - p2p) / res**2)
        err = err / (la.norm(p2p) / res**2)
        pconv_verifier_p2m2p.add_data_point(order, err)

<<<<<<< HEAD
        # {{{ apply M2M

        m2m_target_boxes = actx.from_numpy(np.array([1], dtype=np.int32))
        m2m_src_box_starts = actx.from_numpy(np.array([0, 1], dtype=np.int32))
        m2m_src_box_lists = actx.from_numpy(np.array([0], dtype=np.int32))

        mpoles = m2m(actx,
                src_expansions=mpoles,
                src_base_ibox=0,
                tgt_base_ibox=0,
                ntgt_level_boxes=mpoles.shape[0],

                target_boxes=m2m_target_boxes,

                src_box_starts=m2m_src_box_starts,
                src_box_lists=m2m_src_box_lists,
                centers=centers,

                src_rscale=m1_rscale,
                tgt_rscale=m2_rscale,
                **extra_kwargs)

        # }}}

        pot = eval_at(m2p, 1, m2_rscale)

        err = la.norm((pot - pot_direct)/res**2)
        err = err / (la.norm(pot_direct) / res**2)

        pconv_verifier_p2m2m2p.add_data_point(order, err)

        # {{{ apply M2L

        m2l_target_boxes = actx.from_numpy(np.array([2], dtype=np.int32))
        m2l_src_box_starts = actx.from_numpy(np.array([0, 1], dtype=np.int32))
        m2l_src_box_lists = actx.from_numpy(np.array([1], dtype=np.int32))

        mpoles = m2l(actx,
                src_expansions=mpoles,
                src_base_ibox=0,
                tgt_base_ibox=0,
                ntgt_level_boxes=mpoles.shape[0],

                target_boxes=m2l_target_boxes,
                src_box_starts=m2l_src_box_starts,
                src_box_lists=m2l_src_box_lists,
                centers=centers,

                src_rscale=m2_rscale,
                tgt_rscale=l1_rscale,
                **extra_kwargs)

        # }}}

        pot = eval_at(l2p, 2, l1_rscale)

        err = la.norm((pot - pot_direct)/res**2)
        err = err / (la.norm(pot_direct) / res**2)

        pconv_verifier_p2m2m2l2p.add_data_point(order, err)

        # {{{ apply L2L

        l2l_target_boxes = actx.from_numpy(np.array([3], dtype=np.int32))
        l2l_src_box_starts = actx.from_numpy(np.array([0, 1], dtype=np.int32))
        l2l_src_box_lists = actx.from_numpy(np.array([2], dtype=np.int32))

        mpoles = l2l(actx,
                src_expansions=mpoles,
                src_base_ibox=0,
                tgt_base_ibox=0,
                ntgt_level_boxes=mpoles.shape[0],

                target_boxes=l2l_target_boxes,
                src_box_starts=l2l_src_box_starts,
                src_box_lists=l2l_src_box_lists,
                centers=centers,

                src_rscale=l1_rscale,
                tgt_rscale=l2_rscale,
                **extra_kwargs)

        # }}}

        pot = eval_at(l2p, 3, l2_rscale)

        err = la.norm((pot - pot_direct)/res**2)
        err = err / (la.norm(pot_direct) / res**2)

=======
        p2m2m = t.multipole_expand(p2m, centers[:, 1], order, m2_rscale)
        p2m2m2p = p2m2m.eval(targets)
        err = la.norm((p2m2m2p - p2p)/res**2)
        err = err / (la.norm(p2p) / res**2)
        pconv_verifier_p2m2m2p.add_data_point(order, err)

        p2m2m2l = t.local_expand(p2m2m, centers[:, 2], order, l1_rscale)
        p2m2m2l2p = p2m2m2l.eval(targets)
        err = la.norm((p2m2m2l2p - p2p)/res**2)
        err = err / (la.norm(p2p) / res**2)
        pconv_verifier_p2m2m2l2p.add_data_point(order, err)

        p2m2m2l2l = t.local_expand(p2m2m2l, centers[:, 3], order, l2_rscale)
        p2m2m2l2l2p = p2m2m2l2l.eval(targets)
        err = la.norm((p2m2m2l2l2p - p2p)/res**2)
        err = err / (la.norm(p2p) / res**2)
>>>>>>> 8d19f213
        pconv_verifier_full.add_data_point(order, err)

    for name, verifier in [
            ("p2m2p", pconv_verifier_p2m2p),
            ("p2m2m2p", pconv_verifier_p2m2m2p),
            ("p2m2m2l2p", pconv_verifier_p2m2m2l2p),
            ("full", pconv_verifier_full),
            ]:
        logger.info(30*"-")
        logger.info("name:  %s", name)
        logger.info(30*"-")
        logger.info("result: %s", verifier)
        logger.info(30*"-")

        verifier()

# }}}


# {{{ test_m2m_and_l2l_exprs_simpler

@pytest.mark.parametrize("order", [4])
@pytest.mark.parametrize(("base_knl", "local_expn_class", "mpole_expn_class"), [
    (LaplaceKernel(2), VolumeTaylorLocalExpansion, VolumeTaylorMultipoleExpansion),
    ])
@pytest.mark.parametrize("with_source_derivative", [
    False,
    True
    ])
def test_m2m_and_l2l_exprs_simpler(base_knl, local_expn_class, mpole_expn_class,
        order, with_source_derivative):
    extra_kwargs = {}
    if isinstance(base_knl, HelmholtzKernel):
        if base_knl.allow_evanescent:
            extra_kwargs["k"] = 0.2 * (0.707 + 0.707j)
        else:
            extra_kwargs["k"] = 0.2
    if isinstance(base_knl, StokesletKernel):
        extra_kwargs["mu"] = 0.2

    if with_source_derivative:
        knl = DirectionalSourceDerivative(base_knl, "dir_vec")
    else:
        knl = base_knl

    mpole_expn = mpole_expn_class(knl, order=order)
    local_expn = local_expn_class(knl, order=order)

    dvec = sym.make_sym_vector("d", knl.dim)
    src_coeff_exprs = [sym.Symbol(f"src_coeff{i}") for i in range(len(mpole_expn))]

    src_rscale = 3
    tgt_rscale = 2

    faster_m2m = mpole_expn.translate_from(mpole_expn, src_coeff_exprs, src_rscale,
            dvec, tgt_rscale)
    slower_m2m = mpole_expn.translate_from(mpole_expn, src_coeff_exprs, src_rscale,
            dvec, tgt_rscale, _fast_version=False)

    for expr1, expr2 in zip(faster_m2m, slower_m2m):
        assert float(sym.doit(expr1 - expr2).expand()) == 0.0

    faster_l2l = local_expn.translate_from(local_expn, src_coeff_exprs, src_rscale,
            dvec, tgt_rscale)
    slower_l2l = local_expn.translate_from(local_expn, src_coeff_exprs, src_rscale,
            dvec, tgt_rscale, _fast_version=False)
    for expr1, expr2 in zip(faster_l2l, slower_l2l):
        assert float(sym.doit(expr1 - expr2).expand()) == 0.0

# }}}


# {{{ test toeplitz

def _m2l_translate_simple(tgt_expansion, src_expansion, src_coeff_exprs, src_rscale,
                           dvec, tgt_rscale):
    if not tgt_expansion.use_rscale:
        src_rscale = 1
        tgt_rscale = 1

    from sumpy.expansion.multipole import VolumeTaylorMultipoleExpansionBase
    if not isinstance(src_expansion, VolumeTaylorMultipoleExpansionBase):
        return 1

    # We know the general form of the multipole expansion is:
    #
    #    coeff0 * diff(kernel, mi0) + coeff1 * diff(kernel, mi1) + ...
    #
    # To get the local expansion coefficients, we take derivatives of
    # the multipole expansion.
    taker = src_expansion.kernel.get_derivative_taker(dvec, src_rscale, sac=None)

    from sumpy.tools import add_mi

    result = []
    for deriv in tgt_expansion.get_coefficient_identifiers():
        local_result = []
        for coeff, term in zip(
                src_coeff_exprs,
                src_expansion.get_coefficient_identifiers()):

            kernel_deriv = taker.diff(add_mi(deriv, term)) / src_rscale**sum(deriv)

            local_result.append(
                    coeff * kernel_deriv * tgt_rscale**sum(deriv))
        result.append(sym.Add(*local_result))

    return result


def test_m2l_toeplitz():
    dim = 3
    knl = LaplaceKernel(dim)

    local_expn_class = LinearPDEConformingVolumeTaylorLocalExpansion
    mpole_expn_class = LinearPDEConformingVolumeTaylorMultipoleExpansion
    m2l_factory = NonFFTM2LTranslationClassFactory()
    m2l_translation = m2l_factory.get_m2l_translation_class(knl, local_expn_class)()

    local_expn = local_expn_class(knl, order=5, m2l_translation=m2l_translation)
    mpole_expn = mpole_expn_class(knl, order=5)

    dvec = sym.make_sym_vector("d", dim)

    rng = np.random.default_rng(44)
    src_coeff_exprs = list(1 + rng.standard_normal(len(mpole_expn)))
    src_rscale = 2.0
    tgt_rscale = 1.0

    expected_output = _m2l_translate_simple(
        local_expn, mpole_expn, src_coeff_exprs,
        src_rscale, dvec, tgt_rscale)
    actual_output = local_expn.translate_from(
        mpole_expn, src_coeff_exprs,
        src_rscale, dvec, tgt_rscale, sac=None)

    replace_dict = {d: rng.random() for d in dvec}
    for sym_a, sym_b in zip(expected_output, actual_output):
        num_a = sym_a.xreplace(replace_dict)
        num_b = sym_b.xreplace(replace_dict)

        assert abs(num_a - num_b)/abs(num_a) < 1e-10

# }}}


# {{{ test_m2m_compressed

@pytest.mark.parametrize("dim", [2, 3])
@pytest.mark.parametrize("order", [2, 4, 6])
def test_m2m_compressed_error_helmholtz(actx_factory, dim, order):
    from sumpy import toys

    actx = actx_factory()

    knl = HelmholtzKernel(dim)
    extra_kernel_kwargs = {"k": 5}

    mpole_expn_classes = [LinearPDEConformingVolumeTaylorMultipoleExpansion,
                                VolumeTaylorMultipoleExpansion]
    local_expn_classes = [LinearPDEConformingVolumeTaylorLocalExpansion,
                                VolumeTaylorLocalExpansion]

    eval_center = np.array([0.1, 0.0, 0.0][:dim]).reshape(dim, 1)
    mpole_center = np.array([0.0, 0.0, 0.0][:dim]).reshape(dim, 1)

    ntargets_per_dim = 10
    nsources_per_dim = 10

    sources_grid = np.meshgrid(*[np.linspace(0, 1, nsources_per_dim)
            for _ in range(dim)])
    sources_grid = np.ndarray.flatten(np.array(sources_grid)).reshape(dim, -1)

    targets_grid = np.meshgrid(*[np.linspace(0, 1, ntargets_per_dim)
            for _ in range(dim)])
    targets_grid = np.ndarray.flatten(np.array(targets_grid)).reshape(dim, -1)

    targets = eval_center - 0.1*(targets_grid - 0.5)

    from pytools.convergence import EOCRecorder
    eoc_rec = EOCRecorder()
    h_values = 2.0**np.arange(-7, -3)
    for h in h_values:
        sources = (h*(-0.5+sources_grid.astype(np.float64)) + mpole_center)
        second_center = mpole_center + h/2
        furthest_source = np.max(np.abs(sources - mpole_center))
        m2m_vals = [0, 0]
        for i, (mpole_expn_class, local_expn_class) in \
                enumerate(zip(mpole_expn_classes, local_expn_classes)):
            tctx = toys.ToyContext(
                knl,
                extra_kernel_kwargs=extra_kernel_kwargs,
                local_expn_class=local_expn_class,
                mpole_expn_class=mpole_expn_class,
            )
            pt_src = toys.PointSources(
                tctx,
                sources,
                np.ones(sources.shape[-1])
            )

            mexp = toys.multipole_expand(actx, pt_src,
                center=mpole_center.reshape(dim),
                order=order,
                rscale=h)
            mexp2 = toys.multipole_expand(actx, mexp,
                center=second_center.reshape(dim),
                order=order,
                rscale=h)
            m2m_vals[i] = mexp2.eval(actx, targets)

        err = np.linalg.norm(m2m_vals[1] - m2m_vals[0]) \
                / np.linalg.norm(m2m_vals[1])
        eoc_rec.add_data_point(furthest_source, err)

    logger.info("\n%s", eoc_rec)
    assert eoc_rec.order_estimate() >= order + 1

# }}}


# You can test individual routines by typing
# $ python test_kernels.py 'test_p2p(_acf, True)'

if __name__ == "__main__":
    if len(sys.argv) > 1:
        exec(sys.argv[1])
    else:
        pytest.main([__file__])

# vim: fdm=marker<|MERGE_RESOLUTION|>--- conflicted
+++ resolved
@@ -557,7 +557,6 @@
     else:
         orders = [3, 4, 5]
 
-<<<<<<< HEAD
     nboxes = centers.shape[-1]
 
     def eval_at(e2p, source_box_nr, rscale):
@@ -590,6 +589,23 @@
     m2l_factory = NonFFTM2LTranslationClassFactory()
     m2l_translation = m2l_factory.get_m2l_translation_class(knl, local_expn_class)()
 
+    toy_ctx = t.ToyContext(
+            actx.context,
+            kernel=knl,
+            local_expn_class=partial(local_expn_class,
+                m2l_translation=m2l_translation),
+            mpole_expn_class=mpole_expn_class,
+            extra_kernel_kwargs=extra_kwargs,
+    )
+
+    p = t.PointSources(toy_ctx, sources, weights=strengths)
+    p2p = p.eval(targets)
+
+    m1_rscale = 0.5
+    m2_rscale = 0.25
+    l1_rscale = 0.5
+    l2_rscale = 0.25
+
     for order in orders:
         m_expn = mpole_expn_class(knl, order=order)
         l_expn = local_expn_class(knl, order=order, m2l_translation=m2l_translation)
@@ -623,27 +639,13 @@
         # {{{ apply P2M
 
         p2m_source_boxes = actx.from_numpy(np.array([0], dtype=np.int32))
-=======
-    if use_fft:
-        m2l_factory = FFTM2LTranslationClassFactory()
-    else:
-        m2l_factory = NonFFTM2LTranslationClassFactory()
-    m2l_translation = m2l_factory.get_m2l_translation_class(knl, local_expn_class)()
-
-    toy_ctx = t.ToyContext(
-            actx.context,
-            kernel=knl,
-            local_expn_class=partial(local_expn_class,
-                m2l_translation=m2l_translation),
-            mpole_expn_class=mpole_expn_class,
-            extra_kernel_kwargs=extra_kwargs,
-    )
->>>>>>> 8d19f213
-
-    p = t.PointSources(toy_ctx, sources, weights=strengths)
-    p2p = p.eval(targets)
-
-<<<<<<< HEAD
+
+        # These are indexed by global box numbers.
+        p2m_box_source_starts = actx.from_numpy(
+            np.array([0, 0, 0, 0], dtype=np.int32))
+        p2m_box_source_counts_nonchild = actx.from_numpy(
+            np.array([nsources, 0, 0, 0], dtype=np.int32))
+
         mpoles = p2m(actx,
                 source_boxes=p2m_source_boxes,
                 box_source_starts=p2m_box_source_starts,
@@ -662,22 +664,9 @@
 
         err = la.norm((pot - pot_direct) / res**2)
         err = err / (la.norm(pot_direct) / res**2)
-=======
-    m1_rscale = 0.5
-    m2_rscale = 0.25
-    l1_rscale = 0.5
-    l2_rscale = 0.25
->>>>>>> 8d19f213
-
-    for order in orders:
-        print(centers[:, 0].shape)
-        p2m = t.multipole_expand(p, centers[:, 0], order, m1_rscale)
-        p2m2p = p2m.eval(targets)
-        err = la.norm((p2m2p - p2p) / res**2)
-        err = err / (la.norm(p2p) / res**2)
+
         pconv_verifier_p2m2p.add_data_point(order, err)
 
-<<<<<<< HEAD
         # {{{ apply M2M
 
         m2m_target_boxes = actx.from_numpy(np.array([1], dtype=np.int32))
@@ -767,24 +756,6 @@
         err = la.norm((pot - pot_direct)/res**2)
         err = err / (la.norm(pot_direct) / res**2)
 
-=======
-        p2m2m = t.multipole_expand(p2m, centers[:, 1], order, m2_rscale)
-        p2m2m2p = p2m2m.eval(targets)
-        err = la.norm((p2m2m2p - p2p)/res**2)
-        err = err / (la.norm(p2p) / res**2)
-        pconv_verifier_p2m2m2p.add_data_point(order, err)
-
-        p2m2m2l = t.local_expand(p2m2m, centers[:, 2], order, l1_rscale)
-        p2m2m2l2p = p2m2m2l.eval(targets)
-        err = la.norm((p2m2m2l2p - p2p)/res**2)
-        err = err / (la.norm(p2p) / res**2)
-        pconv_verifier_p2m2m2l2p.add_data_point(order, err)
-
-        p2m2m2l2l = t.local_expand(p2m2m2l, centers[:, 3], order, l2_rscale)
-        p2m2m2l2l2p = p2m2m2l2l.eval(targets)
-        err = la.norm((p2m2m2l2l2p - p2p)/res**2)
-        err = err / (la.norm(p2p) / res**2)
->>>>>>> 8d19f213
         pconv_verifier_full.add_data_point(order, err)
 
     for name, verifier in [
