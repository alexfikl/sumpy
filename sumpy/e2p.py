--- conflicted
+++ resolved
@@ -193,14 +193,8 @@
                 name=self.name,
                 assumptions="ntgt_boxes>=1",
                 silenced_warnings="write_race(write_result*)",
-<<<<<<< HEAD
-                fixed_parameters=dict(dim=self.dim, nresults=len(result_names)),
+                fixed_parameters={"dim": self.dim, "nresults": len(result_names)},
                 )
-=======
-                default_offset=lp.auto,
-                fixed_parameters={"dim": self.dim, "nresults": len(result_names)},
-                lang_version=MOST_RECENT_LANGUAGE_VERSION)
->>>>>>> 93e28ef0
 
         loopy_knl = lp.tag_inames(loopy_knl, "idim*:unr")
         for knl in self.kernels:
@@ -315,16 +309,10 @@
                 name=self.name,
                 assumptions="ntgt_boxes>=1",
                 silenced_warnings="write_race(write_result*)",
-<<<<<<< HEAD
-                fixed_parameters=dict(dim=self.dim, nresults=len(result_names)),
-                )
-=======
-                default_offset=lp.auto,
                 fixed_parameters={
                         "dim": self.dim,
                         "nresults": len(result_names)},
-                lang_version=MOST_RECENT_LANGUAGE_VERSION)
->>>>>>> 93e28ef0
+                )
 
         loopy_knl = lp.tag_inames(loopy_knl, "idim*:unr")
         loopy_knl = lp.prioritize_loops(loopy_knl, "itgt_box,itgt,isrc_box")
